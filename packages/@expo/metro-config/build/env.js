"use strict";
Object.defineProperty(exports, "__esModule", { value: true });
exports.env = void 0;
const getenv_1 = require("getenv");
class Env {
    /** Enable debug logging */
    get EXPO_DEBUG() {
        return (0, getenv_1.boolish)('EXPO_DEBUG', false);
    }
    /** Enable the experimental "exotic" mode. [Learn more](https://blog.expo.dev/drastically-faster-bundling-in-react-native-a54f268e0ed1). */
    get EXPO_USE_EXOTIC() {
        return (0, getenv_1.boolish)('EXPO_USE_EXOTIC', false);
    }
    /** The React Metro port that's baked into react-native scripts and tools. */
    get RCT_METRO_PORT() {
        return (0, getenv_1.int)('RCT_METRO_PORT', 8081);
    }
    /** Enable auto server root detection for Metro. This will change the server root to the workspace root. */
    get EXPO_USE_METRO_WORKSPACE_ROOT() {
        return (0, getenv_1.boolish)('EXPO_USE_METRO_WORKSPACE_ROOT', false);
    }
    /** Disable Environment Variable injection in client bundles. */
    get EXPO_NO_CLIENT_ENV_VARS() {
        return (0, getenv_1.boolish)('EXPO_NO_CLIENT_ENV_VARS', false);
    }
}
<<<<<<< HEAD
exports.env = new Env();
=======
exports.env = new Env();
//# sourceMappingURL=env.js.map
>>>>>>> 57989fd8
<|MERGE_RESOLUTION|>--- conflicted
+++ resolved
@@ -24,9 +24,5 @@
         return (0, getenv_1.boolish)('EXPO_NO_CLIENT_ENV_VARS', false);
     }
 }
-<<<<<<< HEAD
 exports.env = new Env();
-=======
-exports.env = new Env();
-//# sourceMappingURL=env.js.map
->>>>>>> 57989fd8
+//# sourceMappingURL=env.js.map