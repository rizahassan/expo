"use strict";
Object.defineProperty(exports, "__esModule", { value: true });
exports.getDefaultCustomizeFrame = exports.INTERNAL_CALLSITES_REGEX = void 0;
const url_1 = require("url");
// Import only the types here, the values will be imported from the project, at runtime.
exports.INTERNAL_CALLSITES_REGEX = new RegExp([
    '/Libraries/Renderer/implementations/.+\\.js$',
    '/Libraries/BatchedBridge/MessageQueue\\.js$',
    '/Libraries/YellowBox/.+\\.js$',
    '/Libraries/LogBox/.+\\.js$',
    '/Libraries/Core/Timers/.+\\.js$',
    'node_modules/react-devtools-core/.+\\.js$',
    'node_modules/react-refresh/.+\\.js$',
    'node_modules/scheduler/.+\\.js$',
    // Metro replaces `require()` with a different method,
    // we want to omit this method from the stack trace.
    // This is akin to most React tooling.
    '/metro/.*/polyfills/require.js$',
    // Hide frames related to a fast refresh.
    '/metro/.*/lib/bundle-modules/.+\\.js$',
    'node_modules/react-native/Libraries/Utilities/HMRClient.js$',
    'node_modules/eventemitter3/index.js',
    'node_modules/event-target-shim/dist/.+\\.js$',
    // Improve errors thrown by invariant (ex: `Invariant Violation: "main" has not been registered`).
    'node_modules/invariant/.+\\.js$',
    // Remove babel runtime additions
    'node_modules/regenerator-runtime/.+\\.js$',
    // Remove react native setImmediate ponyfill
    'node_modules/promise/setimmediate/.+\\.js$',
    // Babel helpers that implement language features
    'node_modules/@babel/runtime/.+\\.js$',
    // Hide Hermes internal bytecode
    '/InternalBytecode/InternalBytecode\\.js$',
    // Block native code invocations
    `\\[native code\\]`,
    // Hide react-dom (web)
    'node_modules/react-dom/.+\\.js$',
    // Hide node.js evaluation code
    'node_modules/require-from-string/.+\\.js$',
    // Block expo's metro-runtime
    '@expo/metro-runtime/.+\\.ts',
    // Block upstream metro-runtime
    '/metro-runtime/.+\\.js$',
    // Block all whatwg polyfills
    'node_modules/whatwg-.+\\.js$',
].join('|'));
function isUrl(value) {
    try {
        // eslint-disable-next-line no-new
        new url_1.URL(value);
        return true;
    }
    catch {
        return false;
    }
}
/**
 * The default frame processor. This is used to modify the stack traces.
 * This method attempts to collapse all frames that aren't relevant to
 * the user by default.
 */
function getDefaultCustomizeFrame() {
    return (frame) => {
        if (frame.file && isUrl(frame.file)) {
            return {
                ...frame,
                // HACK: This prevents Metro from attempting to read the invalid file URL it sent us.
                lineNumber: null,
                column: null,
                // This prevents the invalid frame from being shown by default.
                collapse: true,
            };
        }
        let collapse = Boolean(frame.file && exports.INTERNAL_CALLSITES_REGEX.test(frame.file));
        if (!collapse) {
            // This represents the first frame of the stacktrace.
            // Often this looks like: `__r(0);`.
            // The URL will also be unactionable in the app and therefore not very useful to the developer.
            if (frame.column === 3 &&
                frame.methodName === 'global code' &&
                frame.file?.match(/^https?:\/\//g)) {
                collapse = true;
            }
        }
        return { ...(frame || {}), collapse };
    };
}
<<<<<<< HEAD
exports.getDefaultCustomizeFrame = getDefaultCustomizeFrame;
=======
exports.getDefaultCustomizeFrame = getDefaultCustomizeFrame;
//# sourceMappingURL=customizeFrame.js.map
>>>>>>> 57989fd8
<|MERGE_RESOLUTION|>--- conflicted
+++ resolved
@@ -85,9 +85,5 @@
         return { ...(frame || {}), collapse };
     };
 }
-<<<<<<< HEAD
 exports.getDefaultCustomizeFrame = getDefaultCustomizeFrame;
-=======
-exports.getDefaultCustomizeFrame = getDefaultCustomizeFrame;
-//# sourceMappingURL=customizeFrame.js.map
->>>>>>> 57989fd8
+//# sourceMappingURL=customizeFrame.js.map