<<<<<<< HEAD
import React, { FunctionComponent, ReactNode } from 'react';
=======
import { type PropsWithChildren, type ComponentType } from 'react';
>>>>>>> 4d2c67cd
import { RequireContext } from './types';
export type ExpoRootProps = {
    context: RequireContext;
    location?: URL;
    wrapper?: ComponentType<PropsWithChildren>;
};
export declare function ExpoRoot({ wrapper: ParentWrapper, ...props }: ExpoRootProps): React.JSX.Element;
//# sourceMappingURL=ExpoRoot.d.ts.map<|MERGE_RESOLUTION|>--- conflicted
+++ resolved
@@ -1,13 +1,9 @@
-<<<<<<< HEAD
-import React, { FunctionComponent, ReactNode } from 'react';
-=======
 import { type PropsWithChildren, type ComponentType } from 'react';
->>>>>>> 4d2c67cd
 import { RequireContext } from './types';
 export type ExpoRootProps = {
     context: RequireContext;
     location?: URL;
     wrapper?: ComponentType<PropsWithChildren>;
 };
-export declare function ExpoRoot({ wrapper: ParentWrapper, ...props }: ExpoRootProps): React.JSX.Element;
+export declare function ExpoRoot({ wrapper: ParentWrapper, ...props }: ExpoRootProps): JSX.Element;
 //# sourceMappingURL=ExpoRoot.d.ts.map