--- conflicted
+++ resolved
@@ -11,10 +11,6 @@
         };
     }
     return {
-<<<<<<< HEAD
-        url: typeof location === 'undefined' ? '' : location.origin + '/',
-        bundleLoadedFromServer: true,
-=======
         // The bundle is always loaded from a server in the browser.
         bundleLoadedFromServer: true,
         /** URL but ensures that platform query param is added. */
@@ -27,7 +23,6 @@
             return bundleUrl.toString();
         },
         url: location.origin + '/',
->>>>>>> 4d2c67cd
     };
 };
 exports.getDevServer = getDevServer;
