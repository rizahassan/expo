--- conflicted
+++ resolved
@@ -19,11 +19,7 @@
 import countLines from 'metro/src/lib/countLines';
 import { ConfigT, SerializerConfigT } from 'metro-config';
 import path from 'path';
-<<<<<<< HEAD
-import pathToRegExp from 'path-to-regexp';
 import { pathToFileURL } from 'url';
-=======
->>>>>>> eb3406cc
 
 import { stringToUUID } from './debugId';
 import { buildHermesBundleAsync } from './exportHermes';
