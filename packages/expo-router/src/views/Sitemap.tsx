<<<<<<< HEAD
'use client';
=======
// Copyright © 2024 650 Industries.
'use client';

>>>>>>> 4d2c67cd
import { NativeStackNavigationOptions } from '@react-navigation/native-stack';
import React from 'react';
import {
  Image,
  StyleSheet,
  Text,
  View,
  ScrollView,
  Platform,
  StatusBar,
  useWindowDimensions,
} from 'react-native';
import { useSafeAreaInsets } from 'react-native-safe-area-context';

import { Pressable } from './Pressable';
import { RouteNode } from '../Route';
import { useExpoRouter } from '../global-state/router-store';
import { router } from '../imperative-api';
import { Link } from '../link/Link';
import { matchDeepDynamicRouteName } from '../matchers';

const INDENT = 24;

export function getNavOptions(): NativeStackNavigationOptions {
  return {
    title: 'sitemap',
    headerShown: false,
    presentation: 'modal',
    animation: 'default',
    headerLargeTitle: false,
    headerTitleStyle: {
      color: 'white',
    },
    headerTintColor: 'white',
    headerLargeTitleStyle: {
      color: 'white',
    },
    headerStyle: {
      backgroundColor: 'black',
      // @ts-expect-error: mistyped
      borderBottomColor: '#323232',
    },
  };
}

export function Sitemap() {
  const { top, bottom } = useSafeAreaInsets();
  const { width } = useWindowDimensions();
  return (
    <View style={styles.container}>
      <StatusBar barStyle="light-content" />
      <View
        style={[
          styles.main,
          {
            minWidth: Math.min(960, width * 0.9),
          },
        ]}>
        <ScrollView
          contentContainerStyle={[
            styles.scroll,
            {
              paddingTop: top + 12,
              paddingBottom: bottom + 12,
            },
          ]}
          style={{ flex: 1 }}>
          <FileSystemView />
        </ScrollView>
      </View>
    </View>
  );
}

function FileSystemView() {
  const routes = useExpoRouter().getSortedRoutes();

  return (
    <>
      {routes.map((child) => (
        <View key={child.contextKey} style={styles.itemContainer}>
          <FileItem route={child} />
        </View>
      ))}
    </>
  );
}

function FileItem({
  route,
  level = 0,
  parents = [],
  isInitial = false,
}: {
  route: RouteNode;
  level?: number;
  parents?: string[];
  isInitial?: boolean;
}) {
  const disabled = route.children.length > 0;

  const segments = React.useMemo(
    () => [...parents, ...route.route.split('/')],
    [parents, route.route]
  );

  const href = React.useMemo(() => {
    return (
      '/' +
      segments
        .map((v) => {
          // add an extra layer of entropy to the url for deep dynamic routes
          if (matchDeepDynamicRouteName(v)) {
            return v + '/' + Date.now();
          }
          // index must be erased but groups can be preserved.
          return v === 'index' ? '' : v;
        })
        .filter(Boolean)
        .join('/')
    );
  }, [segments, route.route]);

  const filename = React.useMemo(() => {
    const segments = route.contextKey.split('/');
    // join last two segments for layout routes
    if (route.contextKey.match(/_layout\.[jt]sx?$/)) {
      return segments[segments.length - 2] + '/' + segments[segments.length - 1];
    }

    const segmentCount = route.route.split('/').length;

    // Join the segment count in reverse order
    // This presents files without layout routes as children with all relevant segments.
    return segments.slice(-segmentCount).join('/');
  }, [route]);

  const info = isInitial ? 'Initial' : route.generated ? 'Virtual' : '';

  return (
    <>
      {!route.internal && (
        <Link
          accessibilityLabel={route.contextKey}
          href={href}
          onPress={() => {
            if (Platform.OS !== 'web' && router.canGoBack()) {
              // Ensure the modal pops
              router.back();
            }
          }}
          style={{ flex: 1, display: 'flex' }}
          disabled={disabled}
          asChild
          // Ensure we replace the history so you can't go back to this page.
          replace>
          <Pressable style={{ flex: 1 }}>
            {({ pressed, hovered }) => (
              <View
                style={[
                  styles.itemPressable,
                  {
                    paddingLeft: INDENT + level * INDENT,
                    backgroundColor: hovered ? 'rgba(255,255,255,0.1)' : 'transparent',
                  },
                  pressed && { backgroundColor: '#323232' },
                  disabled && { opacity: 0.4 },
                ]}>
                <View style={{ flexDirection: 'row', alignItems: 'center' }}>
                  {route.children.length ? <PkgIcon /> : <FileIcon />}
                  <Text style={styles.filename}>{filename}</Text>
                </View>

                <View style={{ flexDirection: 'row', alignItems: 'center' }}>
                  {!!info && (
                    <Text style={[styles.virtual, !disabled && { marginRight: 8 }]}>{info}</Text>
                  )}
                  {!disabled && <ForwardIcon />}
                </View>
              </View>
            )}
          </Pressable>
        </Link>
      )}
      {route.children.map((child) => (
        <FileItem
          key={child.contextKey}
          route={child}
          isInitial={route.initialRouteName === child.route}
          parents={segments}
          level={level + (route.generated ? 0 : 1)}
        />
      ))}
    </>
  );
}

function FileIcon() {
  return <Image style={styles.image} source={require('expo-router/assets/file.png')} />;
}

function PkgIcon() {
  return <Image style={styles.image} source={require('expo-router/assets/pkg.png')} />;
}

function ForwardIcon() {
  return <Image style={styles.image} source={require('expo-router/assets/forward.png')} />;
}

const styles = StyleSheet.create({
  container: {
    backgroundColor: 'black',
    flex: 1,
    alignItems: 'stretch',
  },
  main: {
    marginHorizontal: 'auto',
    flex: 1,

    alignItems: 'stretch',
  },
  scroll: {
    paddingHorizontal: 12,
    // flex: 1,
    // paddingTop: top + 12,
    alignItems: 'stretch',
  },
  itemContainer: {
    borderWidth: 1,
    borderColor: '#323232',
    borderRadius: 19,
    marginBottom: 12,
    overflow: 'hidden',
  },
  itemPressable: {
    paddingHorizontal: INDENT,
    paddingVertical: 16,
    flexDirection: 'row',
    justifyContent: 'space-between',
    alignItems: 'center',
    ...Platform.select({
      web: {
        transitionDuration: '100ms',
      },
    }),
  },
  filename: { color: 'white', fontSize: 20, marginLeft: 12 },
  virtual: { textAlign: 'right', color: 'white' },
  image: { width: 24, height: 24, resizeMode: 'contain' },
});<|MERGE_RESOLUTION|>--- conflicted
+++ resolved
@@ -1,10 +1,6 @@
-<<<<<<< HEAD
-'use client';
-=======
 // Copyright © 2024 650 Industries.
 'use client';
 
->>>>>>> 4d2c67cd
 import { NativeStackNavigationOptions } from '@react-navigation/native-stack';
 import React from 'react';
 import {
