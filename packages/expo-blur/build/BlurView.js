--- conflicted
+++ resolved
@@ -1,8 +1,3 @@
-<<<<<<< HEAD
-import React from 'react';
-import { StyleSheet, View } from 'react-native';
-import NativeBlurView from './NativeExpoBlurView';
-=======
 // Copyright © 2024 650 Industries.
 'use client';
 import { requireNativeViewManager } from 'expo-modules-core';
@@ -10,7 +5,6 @@
 import { View, StyleSheet } from 'react-native';
 const NativeBlurView = requireNativeViewManager('ExpoBlurView');
 // TODO: Class components are not supported with React Server Components.
->>>>>>> 4d2c67cd
 export default class BlurView extends React.Component {
     blurViewRef = React.createRef();
     /**
