/**
 * Copyright © 2023 650 Industries.
 *
 * This source code is licensed under the MIT license found in the
 * LICENSE file in the root directory of this source tree.
 */
import assert from 'assert';
import jscSafeUrl from 'jsc-safe-url';
import {
  AssetData,
  MetroConfig,
  MixedOutput,
  Module,
  ReadOnlyGraph,
  SerializerOptions,
} from 'metro';
import sourceMapString from 'metro/src/DeltaBundler/Serializers/sourceMapString';
import bundleToString from 'metro/src/lib/bundleToString';
// import countLines from 'metro/src/lib/countLines';
import { ConfigT, SerializerConfigT } from 'metro-config';
import path from 'path';
import { pathToFileURL } from 'url';

import { stringToUUID } from './debugId';
import { buildHermesBundleAsync } from './exportHermes';
import { getExportPathForDependencyWithOptions } from './exportPath';
import {
  ExpoSerializerOptions,
  baseJSBundleWithDependencies,
  getBaseUrlOption,
  getPlatformOption,
  getSplitChunksOption,
} from './fork/baseJSBundle';
import { getCssSerialAssets } from './getCssDeps';
import { SerialAsset } from './serializerAssets';
import { SerializerConfigOptions } from './withExpoSerializers';
import getMetroAssets from '../transform-worker/getAssets';

type RscClientReference = {
  /**
   * ??
   * `"/dist/_expo/chunk/client/index.js"`
   */
  id: string;
  /**
   * Name of chunk location on server, e.g. `"/dist/_expo/chunk/client/index.js"`
   * In development, we'll use a metro lazy chunk id, e.g. `/client/client/index.bundle?platform=web`
   */
  chunks: string[];
  /** Name of export, e.g. `"default"` */
  name: string;
};

/**
 * Key is `<id>#<name>`
 * {
 *   "/components/timer.tsx#default": {
 *     id: "/components/timer.js",
 *     chunks: [ "/components/timer.js" ],
 *     name: "default"
 *   }
 * }
 */
type RscManifest = Record<string, RscClientReference>;

type Serializer = NonNullable<ConfigT['serializer']['customSerializer']>;

type SerializerParameters = Parameters<Serializer>;

type ChunkSettings = {
  /** Match the initial modules. */
  test: RegExp;
};

export type SerializeChunkOptions = {
  includeSourceMaps: boolean;
} & SerializerConfigOptions;

// Convert file paths to regex matchers.
function pathToRegex(path: string) {
  // Escape regex special characters, except for '*'
  let regexSafePath = path.replace(/[-[\]{}()+?.,\\^$|#\s]/g, '\\$&');

  // Replace '*' with '.*' to act as a wildcard in regex
  regexSafePath = regexSafePath.replace(/\*/g, '.*');

  // Create a RegExp object with the modified string
  return new RegExp('^' + regexSafePath + '$');
}

/** Strips the process.env polyfill in server environments to allow for accessing environment variables off the global. */
export function clientManifestSerializerPlugin(
  entryPoint: string,
  preModules: readonly Module<MixedOutput>[],
  graph: ReadOnlyGraph,
  options: SerializerOptions
): SerializerParameters {
  // NOTE: Partially replicates the Webpack version.
  // https://github.com/facebook/react/blob/6c7b41da3de12be2d95c60181b3fe896f824f13a/packages/react-server-dom-webpack/src/ReactFlightWebpackPlugin.js#L387
  const rscClientReferenceManifest: RscManifest = {};

  // Create client reference manifest for server components
  graph.dependencies.forEach((module) => {
    module.output.forEach((output) => {
      // @ts-expect-error
      const clientReferences = output.data.clientReferences as unknown as {
        entryPoint: string;
        exports: string[];
      } | null;

      if (clientReferences) {
        const entry = '/' + path.relative(options.serverRoot ?? options.projectRoot, module.path);
        const currentUrl = new URL(jscSafeUrl.toNormalUrl(options.sourceUrl!));

        // NOTE: This is a hack to find the opaque module ID for usage later when loading the bundle on the client.
        const opaqueId = options.createModuleId(module.path);

        // console.log('options.sourceUrl', options.sourceUrl, opaqueId);

        currentUrl.pathname = entry.replace(/\.([tj]sx?|[mc]js)$/, '.bundle');

        currentUrl.searchParams.delete('serializer.output');

        currentUrl.searchParams.set('modulesOnly', 'true');
        // TODO: Add params to indicate that `module.exports = __r()` should be used as the run module statement.
        currentUrl.searchParams.set('runModule', 'false');

        const outputKey = pathToFileURL(module.path).href;

        // "file:///Users/evanbacon/Documents/GitHub/server-components-demo/src/NoteEditor.js": {
        //   "id": "./src/NoteEditor.js",
        //   "chunks": [
        //     "vendors-node_modules_sanitize-html_index_js-node_modules_marked_lib_marked_esm_js",
        //     "client1"
        //   ],
        //   "name": "*"
        // },
        // "file:///Users/evanbacon/Documents/GitHub/server-components-demo/src/NoteEditor.js#": {
        //   "id": "./src/NoteEditor.js",
        //   "chunks": [
        //     "vendors-node_modules_sanitize-html_index_js-node_modules_marked_lib_marked_esm_js",
        //     "client1"
        //   ],
        //   "name": ""
        // },

        const pushRef = (exp: string) => {
          const key = `${outputKey}${exp === '*' ? '' : `#${exp}`}`;

          const chunk = options.dev
            ? currentUrl.toString() + `#${opaqueId}`
            : 'TODO-PRODUCTION-CHUNK-NAMES';
          rscClientReferenceManifest[key] = {
            // TODO: Make this the opaque Metro ID
            id: chunk,
            // id: entry,
            chunks: [
              // TODO: This should be the URL where the chunk can be requested from.
              chunk,
            ],
            name: exp,
          };
        };

        // NOTE: These come from the demo, not sure why we need them.
        pushRef('*');
        pushRef('');

        clientReferences.exports.forEach((exp) => {
          pushRef(exp);
        });
      }
    });
  });

  // const rscManifestChunkTemplate = preModules.find((module) =>
  //   module.path.endsWith('.expo/metro/react-client-manifest.js')
  // );

  // // let rscAsset: SerialAsset | null = null;
  // if (rscManifestChunkTemplate) {
  //   rscManifestChunkTemplate.output.forEach((output) => {
  //     output.data.code = output.data.code.replace(
  //       /\$\$expo_rsc_manifest\s?=\s?{}/,
  //       `$$$expo_rsc_manifest = ${JSON.stringify(rscClientReferenceManifest)} /* registered */`
  //     );
  //     // @ts-expect-error
  //     output.data.lineCount = countLines(output.data.code);
  //   });

  //   // rscAsset = {
  //   //   filename: '/dist/_expo/react-client-manifest.js',
  //   //   metadata: {},
  //   //   originFilename: '/react-client-manifest.js',
  //   //   source: JSON.stringify(rscClientReferenceManifest),
  //   //   type: 'json',
  //   // };
  // }

  return [entryPoint, preModules, graph, options];
}

export async function graphToSerialAssetsAsync(
  config: MetroConfig,
  serializeChunkOptions: SerializeChunkOptions,
  ...props: SerializerParameters
): Promise<{ artifacts: SerialAsset[] | null; rscManifest: RscManifest; assets: AssetData[] }> {
  const [entryFile, preModules, graph, options] = props;

  const cssDeps = getCssSerialAssets<MixedOutput>(graph.dependencies, {
    projectRoot: options.projectRoot,
    processModuleFilter: options.processModuleFilter,
  });

  // NOTE: Partially replicates the Webpack version.
  // https://github.com/facebook/react/blob/6c7b41da3de12be2d95c60181b3fe896f824f13a/packages/react-server-dom-webpack/src/ReactFlightWebpackPlugin.js#L387
  const rscClientReferenceManifest: RscManifest = {};

  // Create client reference manifest for server components
  props[2].dependencies.forEach((module) => {
    module.output.forEach((output) => {
      // @ts-expect-error
      const clientReferences = output.data.clientReferences as unknown as {
        entryPoint: string;
        exports: string[];
      } | null;

      if (clientReferences) {
        const entry = '/' + path.relative(options.serverRoot ?? options.projectRoot, module.path);
        const currentUrl = new URL(jscSafeUrl.toNormalUrl(options.sourceUrl!));

        // console.log('options.sourceUrl', options.sourceUrl);

        currentUrl.pathname = entry.replace(/\.([tj]sx?|[mc]js)$/, '.bundle');

        currentUrl.searchParams.delete('serializer.output');

        currentUrl.searchParams.set('modulesOnly', 'true');
        // TODO: Add params to indicate that `module.exports = __r()` should be used as the run module statement.
        currentUrl.searchParams.set('runModule', 'false');

        const outputKey = pathToFileURL(module.path).href;

        // "file:///Users/evanbacon/Documents/GitHub/server-components-demo/src/NoteEditor.js": {
        //   "id": "./src/NoteEditor.js",
        //   "chunks": [
        //     "vendors-node_modules_sanitize-html_index_js-node_modules_marked_lib_marked_esm_js",
        //     "client1"
        //   ],
        //   "name": "*"
        // },
        // "file:///Users/evanbacon/Documents/GitHub/server-components-demo/src/NoteEditor.js#": {
        //   "id": "./src/NoteEditor.js",
        //   "chunks": [
        //     "vendors-node_modules_sanitize-html_index_js-node_modules_marked_lib_marked_esm_js",
        //     "client1"
        //   ],
        //   "name": ""
        // },

        const pushRef = (exp: string) => {
          const key = `${outputKey}${exp === '*' ? '' : `#${exp}`}`;

          rscClientReferenceManifest[key] = {
            id: entry,
            chunks: [options.dev ? currentUrl.toString() : 'TODO-PRODUCTION-CHUNK-NAMES'],
            name: exp,
          };
        };

        // NOTE: These come from the demo, not sure why we need them.
        pushRef('*');
        pushRef('');

        clientReferences.exports.forEach((exp) => {
          pushRef(exp);
        });
      }
    });
  });

  // const rscManifestChunkTemplate = preModules.find((module) =>
  //   module.path.endsWith('.expo/metro/react-client-manifest.js')
  // );

  // let rscAsset: SerialAsset | null = null;
  // if (rscManifestChunkTemplate) {
  //   rscManifestChunkTemplate.output.forEach((output) => {
  //     output.data.code = output.data.code.replace(
  //       /\$\$expo_rsc_manifest\s?=\s?{}/,
  //       `$$$expo_rsc_manifest = ${JSON.stringify(rscClientReferenceManifest)} /* registered */`
  //     );
  //     // @ts-expect-error
  //     output.data.lineCount = countLines(output.data.code);
  //   });

  //   rscAsset = {
  //     filename: '/dist/_expo/react-client-manifest.js',
  //     metadata: {},
  //     originFilename: '/react-client-manifest.js',
  //     source: JSON.stringify(rscClientReferenceManifest),
  //     type: 'json',
  //   };
  // }

  // Create chunks for splitting.
  const chunks = new Set<Chunk>();

  [
    {
      test: pathToRegex(entryFile),
    },
  ].map((chunkSettings) => gatherChunks(chunks, chunkSettings, preModules, graph, options, false));

  // Get the common modules and extract them into a separate chunk.
  const entryChunk = [...chunks.values()].find(
    (chunk) => !chunk.isAsync && chunk.hasAbsolutePath(entryFile)
  );
  if (entryChunk) {
    for (const chunk of chunks.values()) {
      if (chunk !== entryChunk && chunk.isAsync) {
        for (const dep of chunk.deps.values()) {
          if (entryChunk.deps.has(dep)) {
            // Remove the dependency from the async chunk since it will be loaded in the main chunk.
            chunk.deps.delete(dep);
          }
        }
      }
    }

    const toCompare = [...chunks.values()];

    const commonDependencies = [];

    while (toCompare.length) {
      const chunk = toCompare.shift()!;
      for (const chunk2 of toCompare) {
        if (chunk !== chunk2 && chunk.isAsync && chunk2.isAsync) {
          const commonDeps = [...chunk.deps].filter((dep) => chunk2.deps.has(dep));

          for (const dep of commonDeps) {
            chunk.deps.delete(dep);
            chunk2.deps.delete(dep);
          }

          commonDependencies.push(...commonDeps);
        }
      }
    }

    // If common dependencies were found, extract them to the entry chunk.
    // TODO: Extract the metro-runtime to a common chunk apart from the entry chunk then load the common dependencies before the entry chunk.
    if (commonDependencies.length) {
      for (const dep of commonDependencies) {
        entryChunk.deps.add(dep);
      }
      // const commonDependenciesUnique = [...new Set(commonDependencies)];
      // const commonChunk = new Chunk(
      //   chunkIdForModules(commonDependenciesUnique),
      //   commonDependenciesUnique,
      //   graph,
      //   options,
      //   false,
      //   true
      // );
      // entryChunk.requiredChunks.add(commonChunk);
      // chunks.add(commonChunk);
    }

    // TODO: Optimize this pass more.
    // Remove all dependencies from async chunks that are already in the common chunk.
    for (const chunk of [...chunks.values()]) {
      if (chunk !== entryChunk) {
        for (const dep of chunk.deps) {
          if (entryChunk.deps.has(dep)) {
            chunk.deps.delete(dep);
          }
        }
      }
    }
  }

  const jsAssets = await serializeChunksAsync(
    chunks,
    config.serializer ?? {},
    serializeChunkOptions
  );

  // TODO: Can this be anything besides true?
  const isExporting = true;
  const baseUrl = getBaseUrlOption(graph, { serializerOptions: serializeChunkOptions });
  const assetPublicUrl = (baseUrl.replace(/\/+$/, '') ?? '') + '/assets';
  const publicPath = isExporting
    ? graph.transformOptions.platform === 'web'
      ? `/assets?export_path=${assetPublicUrl}`
      : assetPublicUrl
    : '/assets/?unstable_path=.';

  // TODO: Convert to serial assets
  // TODO: Disable this call dynamically in development since assets are fetched differently.
  const metroAssets = (await getMetroAssets(graph.dependencies, {
    processModuleFilter: options.processModuleFilter,
    assetPlugins: config.transformer?.assetPlugins ?? [],
    platform: getPlatformOption(graph, options) ?? 'web',
    projectRoot: options.projectRoot, // this._getServerRootDir(),
    publicPath,
  })) as AssetData[];

  return {
    artifacts: [
      ...jsAssets,
      ...cssDeps,
      // rscAsset
    ].filter(Boolean) as SerialAsset[],
    rscManifest: rscClientReferenceManifest,
    assets: metroAssets,
  };
}

export class Chunk {
  public deps: Set<Module> = new Set();
  public preModules: Set<Module> = new Set();

  // Chunks that are required to be loaded synchronously before this chunk.
  // These are included in the HTML as <script> tags.
  public requiredChunks: Set<Chunk> = new Set();

  constructor(
    public name: string,
    public entries: Module<MixedOutput>[],
    public graph: ReadOnlyGraph<MixedOutput>,
    public options: ExpoSerializerOptions,
    public isAsync: boolean = false,
    public isVendor: boolean = false
  ) {
    this.deps = new Set(entries);
  }

  private getPlatform() {
    assert(
      this.graph.transformOptions.platform,
      "platform is required to be in graph's transformOptions"
    );
    return this.graph.transformOptions.platform;
  }

  private getFilename(src: string) {
    return this.options.dev
      ? this.name
      : getExportPathForDependencyWithOptions(this.name, {
          platform: this.getPlatform(),
          src,
          serverRoot: this.options.serverRoot,
        });
  }

  private getStableChunkSource(serializerConfig: Partial<SerializerConfigT>) {
    return this.options.dev
      ? ''
      : this.serializeToCodeWithTemplates(serializerConfig, {
          // Disable source maps when creating a sha to reduce the number of possible changes that could
          // influence the cache hit.
          serializerOptions: {
            includeSourceMaps: false,
          },
          sourceMapUrl: undefined,
          debugId: undefined,
        });
  }

  private getFilenameForConfig(serializerConfig: Partial<SerializerConfigT>) {
    return this.getFilename(this.getStableChunkSource(serializerConfig));
  }

  private serializeToCodeWithTemplates(
    serializerConfig: Partial<SerializerConfigT>,
    options: Partial<Parameters<typeof baseJSBundleWithDependencies>[3]> = {}
  ) {
    const entryFile = this.name;

    // TODO: Disable all debugId steps when a dev server is enabled. This is an export-only feature.

    const preModules = [...this.preModules.values()];
    const dependencies = [...this.deps];

    const jsSplitBundle = baseJSBundleWithDependencies(entryFile, preModules, dependencies, {
      ...this.options,
      runBeforeMainModule:
        serializerConfig?.getModulesRunBeforeMainModule?.(
          path.relative(this.options.projectRoot, entryFile)
        ) ?? [],
      runModule: !this.isVendor && !this.isAsync,
      modulesOnly: this.preModules.size === 0,
      platform: this.getPlatform(),
      baseUrl: getBaseUrlOption(this.graph, this.options),
      splitChunks: getSplitChunksOption(this.graph, this.options),
      skipWrapping: true,
      computedAsyncModulePaths: null,
      ...options,
    });

    return bundleToString(jsSplitBundle).code;
  }

  hasAbsolutePath(absolutePath: string): boolean {
    return [...this.deps].some((module) => module.path === absolutePath);
  }

  private getComputedPathsForAsyncDependencies(
    serializerConfig: Partial<SerializerConfigT>,
    chunks: Chunk[]
  ) {
    const baseUrl = getBaseUrlOption(this.graph, this.options);
    // Only calculate production paths when all chunks are being exported.
    if (this.options.includeAsyncPaths) {
      return null;
    }
    const computedAsyncModulePaths: Record<string, string> = {};

    this.deps.forEach((module) => {
      module.dependencies.forEach((dependency) => {
<<<<<<< HEAD
        if (
          dependency.data.data.asyncType &&
          ['async', 'weak', 'prefetch'].includes(dependency.data.data.asyncType)
        ) {
=======
        if (dependency.data.data.asyncType) {
>>>>>>> 8cc11815
          const chunkContainingModule = chunks.find((chunk) =>
            chunk.hasAbsolutePath(dependency.absolutePath)
          );
          assert(
            chunkContainingModule,
            'Chunk containing module not found: ' + dependency.absolutePath
          );
          const moduleIdName = chunkContainingModule.getFilenameForConfig(serializerConfig);
          computedAsyncModulePaths![dependency.absolutePath] = (baseUrl ?? '/') + moduleIdName;
        }
      });
    });
    return computedAsyncModulePaths;
  }

  private getAdjustedSourceMapUrl(serializerConfig: Partial<SerializerConfigT>): string | null {
    // Metro really only accounts for development, so we'll use the defaults here.
    if (this.options.dev) {
      return this.options.sourceMapUrl ?? null;
    }

    if (this.options.serializerOptions?.includeSourceMaps !== true) {
      return null;
    }

    if (this.options.inlineSourceMap || !this.options.sourceMapUrl) {
      return this.options.sourceMapUrl ?? null;
    }

    const isAbsolute = this.getPlatform() !== 'web';

    const baseUrl = getBaseUrlOption(this.graph, this.options);
    const filename = this.getFilenameForConfig(serializerConfig);
    const isAbsoluteBaseUrl = !!baseUrl?.match(/https?:\/\//);
    const pathname =
      (isAbsoluteBaseUrl ? '' : baseUrl.replace(/\/+$/, '')) +
      '/' +
      filename.replace(/^\/+$/, '') +
      '.map';

    let adjustedSourceMapUrl = this.options.sourceMapUrl;
    // Metro has lots of issues...
    if (this.options.sourceMapUrl.startsWith('//localhost')) {
      adjustedSourceMapUrl = 'http:' + this.options.sourceMapUrl;
    }

    try {
      const parsed = new URL(pathname, isAbsoluteBaseUrl ? baseUrl : adjustedSourceMapUrl);

      if (isAbsoluteBaseUrl || isAbsolute) {
        return parsed.href;
      }

      return parsed.pathname;
    } catch (error) {
      console.error(
        `Failed to link source maps because the source map URL "${this.options.sourceMapUrl}" is corrupt:`,
        error
      );
      return null;
    }
  }

  private serializeToCode(
    serializerConfig: Partial<SerializerConfigT>,
    { debugId, chunks }: { debugId: string; chunks: Chunk[] }
  ) {
    return this.serializeToCodeWithTemplates(serializerConfig, {
      skipWrapping: false,
      sourceMapUrl: this.getAdjustedSourceMapUrl(serializerConfig) ?? undefined,
      computedAsyncModulePaths: this.getComputedPathsForAsyncDependencies(serializerConfig, chunks),
      debugId,
    });
  }

  private boolishTransformOption(name: string) {
    const value = this.graph.transformOptions?.customTransformOptions?.[name];
    return value === true || value === 'true';
  }

  async serializeToAssetsAsync(
    serializerConfig: Partial<SerializerConfigT>,
    chunks: Chunk[],
    { includeSourceMaps, unstable_beforeAssetSerializationPlugins }: SerializeChunkOptions
  ): Promise<SerialAsset[]> {
    // Create hash without wrapping to prevent it changing when the wrapping changes.
    const outputFile = this.getFilenameForConfig(serializerConfig);
    // We already use a stable hash for the output filename, so we'll reuse that for the debugId.
    const debugId = stringToUUID(path.basename(outputFile, path.extname(outputFile)));

    let premodules = [...this.preModules];
    if (unstable_beforeAssetSerializationPlugins) {
      for (const plugin of unstable_beforeAssetSerializationPlugins) {
        premodules = plugin({ graph: this.graph, premodules, debugId });
      }
      this.preModules = new Set(premodules);
    }

    const jsCode = this.serializeToCode(serializerConfig, { chunks, debugId });

    const relativeEntry = path.relative(this.options.projectRoot, this.name);

    const jsAsset: SerialAsset = {
      filename: outputFile,
      originFilename: relativeEntry,
      type: 'js',
      metadata: {
        isAsync: this.isAsync,
        requires: [...this.requiredChunks.values()].map((chunk) =>
          chunk.getFilenameForConfig(serializerConfig)
        ),
        // Provide a list of module paths that can be used for matching chunks to routes.
        // TODO: Move HTML serializing closer to this code so we can reduce passing this much data around.
        modulePaths: [...this.deps].map((module) => module.path),
      },
      source: jsCode,
    };

    const assets: SerialAsset[] = [jsAsset];

    const mutateSourceMapWithDebugId = (sourceMap: string) => {
      // TODO: Upstream this so we don't have to parse the source map back and forth.
      if (!debugId) {
        return sourceMap;
      }
      // NOTE: debugId isn't required for inline source maps because the source map is included in the same file, therefore
      // we don't need to disambiguate between multiple source maps.
      const sourceMapObject = JSON.parse(sourceMap);
      sourceMapObject.debugId = debugId;
      // NOTE: Sentry does this, but bun does not.
      // sourceMapObject.debug_id = debugId;
      return JSON.stringify(sourceMapObject);
    };

    if (
      // Only include the source map if the `options.sourceMapUrl` option is provided and we are exporting a static build.
      includeSourceMaps &&
      !this.options.inlineSourceMap &&
      this.options.sourceMapUrl
    ) {
      const modules = [
        ...this.preModules,
        ...getSortedModules([...this.deps], {
          createModuleId: this.options.createModuleId,
        }),
      ].map((module) => {
        // TODO: Make this user-configurable.

        // Make all paths relative to the server root to prevent the entire user filesystem from being exposed.
        if (module.path.startsWith('/')) {
          return {
            ...module,
            path:
              '/' + path.relative(this.options.serverRoot ?? this.options.projectRoot, module.path),
          };
        }
        return module;
      });

      // TODO: We may not need to mutate the original source map with a `debugId` when hermes is enabled since we'll have different source maps.
      const sourceMap = mutateSourceMapWithDebugId(
        sourceMapString(modules, {
          excludeSource: false,
          ...this.options,
        })
      );

      assets.push({
        filename: this.options.dev ? jsAsset.filename + '.map' : outputFile + '.map',
        originFilename: jsAsset.originFilename,
        type: 'map',
        metadata: {},
        source: sourceMap,
      });
    }

    if (this.boolishTransformOption('bytecode') && this.isHermesEnabled()) {
      const adjustedSource = jsAsset.source.replace(
        /^\/\/# (sourceMappingURL)=(.*)$/gm,
        (...props) => {
          if (props[1] === 'sourceMappingURL') {
            const mapName = props[2].replace(/\.js\.map$/, '.hbc.map');
            return `//# ${props[1]}=` + mapName;
          }
          return '';
        }
      );

      // TODO: Generate hbc for each chunk
      const hermesBundleOutput = await buildHermesBundleAsync({
        filename: this.name,
        code: adjustedSource,
        map: assets[1] ? assets[1].source : null,
        // TODO: Maybe allow prod + no minify.
        minify: true, //!this.options.dev,
      });

      if (hermesBundleOutput.hbc) {
        // TODO: Unclear if we should add multiple assets, link the assets, or mutate the first asset.
        // jsAsset.metadata.hbc = hermesBundleOutput.hbc;
        // @ts-expect-error: TODO
        jsAsset.source = hermesBundleOutput.hbc;
        jsAsset.filename = jsAsset.filename.replace(/\.js$/, '.hbc');
      }
      if (assets[1] && hermesBundleOutput.sourcemap) {
        assets[1].source = mutateSourceMapWithDebugId(hermesBundleOutput.sourcemap);
        assets[1].filename = assets[1].filename.replace(/\.js\.map$/, '.hbc.map');
      }
    }

    return assets;
  }

  private supportsBytecode() {
    return this.getPlatform() !== 'web';
  }

  isHermesEnabled() {
    // TODO: Revisit.
    // TODO: There could be an issue with having the serializer for export:embed output hermes since the native scripts will
    // also create hermes bytecode. We may need to disable in one of the two places.
    return (
      !this.options.dev &&
      this.supportsBytecode() &&
      this.graph.transformOptions.customTransformOptions?.engine === 'hermes'
    );
  }
}

function getEntryModulesForChunkSettings(graph: ReadOnlyGraph, settings: ChunkSettings) {
  return [...graph.dependencies.entries()]
    .filter(([path]) => settings.test.test(path))
    .map(([, module]) => module);
}

function chunkIdForModules(modules: Module[]) {
  return modules
    .map((module) => module.path)
    .sort()
    .join('=>');
}

function gatherChunks(
  chunks: Set<Chunk>,
  settings: ChunkSettings,
  preModules: readonly Module[],
  graph: ReadOnlyGraph,
  options: SerializerOptions<MixedOutput>,
  isAsync: boolean = false
): Set<Chunk> {
  let entryModules = getEntryModulesForChunkSettings(graph, settings);

  const existingChunks = [...chunks.values()];

  entryModules = entryModules.filter((module) => {
    return !existingChunks.find((chunk) => chunk.entries.includes(module));
  });

  // Prevent processing the same entry file twice.
  if (!entryModules.length) {
    return chunks;
  }

  const entryChunk = new Chunk(
    chunkIdForModules(entryModules),
    entryModules,
    graph,
    options,
    isAsync
  );

  // Add all the pre-modules to the first chunk.
  if (preModules.length) {
    // On native, use the preModules in insert code in the entry chunk.
    for (const module of preModules.values()) {
      entryChunk.preModules.add(module);
    }
  }

  chunks.add(entryChunk);

  const splitChunks = getSplitChunksOption(graph, options);

  function includeModule(entryModule: Module<MixedOutput>) {
    for (const dependency of entryModule.dependencies.values()) {
      if (
        dependency.data.data.asyncType &&
<<<<<<< HEAD
        ['async', 'weak', 'prefetch'].includes(dependency.data.data.asyncType) &&
=======
>>>>>>> 8cc11815
        // Support disabling multiple chunks.
        splitChunks
      ) {
        gatherChunks(
          chunks,
          { test: pathToRegex(dependency.absolutePath) },
          [],
          graph,
          options,
          true
        );
      } else {
        const module = graph.dependencies.get(dependency.absolutePath);
        if (module) {
          // Prevent circular dependencies from creating infinite loops.
          if (!entryChunk.deps.has(module)) {
            entryChunk.deps.add(module);
            includeModule(module);
          }
        }
      }
    }
  }

  for (const entryModule of entryModules) {
    includeModule(entryModule);
  }

  return chunks;
}

async function serializeChunksAsync(
  chunks: Set<Chunk>,
  serializerConfig: Partial<SerializerConfigT>,
  options: SerializeChunkOptions
) {
  const jsAssets: SerialAsset[] = [];

  const chunksArray = [...chunks.values()];
  await Promise.all(
    chunksArray.map(async (chunk) => {
      jsAssets.push(
        ...(await chunk.serializeToAssetsAsync(serializerConfig, chunksArray, options))
      );
    })
  );

  return jsAssets;
}

export function getSortedModules(
  modules: Module<MixedOutput>[],
  {
    createModuleId,
  }: {
    createModuleId: (path: string) => number;
  }
): readonly Module<any>[] {
  // Assign IDs to modules in a consistent order
  for (const module of modules) {
    createModuleId(module.path);
  }
  // Sort by IDs
  return modules.sort(
    (a: Module<any>, b: Module<any>) => createModuleId(a.path) - createModuleId(b.path)
  );
}<|MERGE_RESOLUTION|>--- conflicted
+++ resolved
@@ -519,14 +519,7 @@
 
     this.deps.forEach((module) => {
       module.dependencies.forEach((dependency) => {
-<<<<<<< HEAD
-        if (
-          dependency.data.data.asyncType &&
-          ['async', 'weak', 'prefetch'].includes(dependency.data.data.asyncType)
-        ) {
-=======
         if (dependency.data.data.asyncType) {
->>>>>>> 8cc11815
           const chunkContainingModule = chunks.find((chunk) =>
             chunk.hasAbsolutePath(dependency.absolutePath)
           );
@@ -814,10 +807,6 @@
     for (const dependency of entryModule.dependencies.values()) {
       if (
         dependency.data.data.asyncType &&
-<<<<<<< HEAD
-        ['async', 'weak', 'prefetch'].includes(dependency.data.data.asyncType) &&
-=======
->>>>>>> 8cc11815
         // Support disabling multiple chunks.
         splitChunks
       ) {
