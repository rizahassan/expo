/**
 * Copyright © 2022 650 Industries.
 *
 * This source code is licensed under the MIT license found in the
 * LICENSE file in the root directory of this source tree.
 */
import chalk from 'chalk';
import resolveFrom from 'resolve-from';
import { StackFrame } from 'stacktrace-parser';
import terminalLink from 'terminal-link';

import { Log } from '../../../log';
import { SilentError } from '../../../utils/errors';
import { createMetroEndpointAsync } from '../getStaticRenderFunctions';
<<<<<<< HEAD
import { CommandError, SilentError } from '../../../utils/errors';
// import type { CodeFrame, MetroStackFrame } from '@expo/metro-runtime/symbolicate';
=======
>>>>>>> 6961e352

type CodeFrame = {
  content: string;
  location?: {
    row: number;
    column: number;
    [key: string]: any;
  };
  fileName: string;
};

type MetroStackFrame = StackFrame & { collapse?: boolean };

function fill(width: number): string {
  return Array(width).join(' ');
}

function formatPaths(config: { filePath: string | null; line?: number; col?: number }) {
  const filePath = chalk.reset(config.filePath);
  return (
    chalk.dim('(') +
    filePath +
    chalk.dim(`:${[config.line, config.col].filter(Boolean).join(':')})`)
  );
}

export async function logMetroErrorWithStack(
  projectRoot: string,
  {
    stack,
    codeFrame,
    error,
  }: {
    stack: MetroStackFrame[];
    codeFrame: CodeFrame;
    error: Error;
  }
) {
  if (error instanceof SilentError) {
    return;
  }

  // process.stdout.write('\u001b[0m'); // Reset attributes
  // process.stdout.write('\u001bc'); // Reset the terminal

  const { getStackFormattedLocation } = require(
    resolveFrom(projectRoot, '@expo/metro-runtime/symbolicate')
  );

  Log.log();
  Log.log(chalk.red('Metro error: ') + error.message);
  Log.log();

  if (codeFrame) {
    const maxWarningLineLength = Math.max(200, process.stdout.columns);

    const lineText = codeFrame.content;
    const isPreviewTooLong = codeFrame.content
      .split('\n')
      .some((line) => line.length > maxWarningLineLength);
    const column = codeFrame.location?.column;
    // When the preview is too long, we skip reading the file and attempting to apply
    // code coloring, this is because it can get very slow.
    if (isPreviewTooLong) {
      let previewLine = '';
      let cursorLine = '';

      const formattedPath = formatPaths({
        filePath: codeFrame.fileName,
        line: codeFrame.location?.row,
        col: codeFrame.location?.column,
      });
      // Create a curtailed preview line like:
      // `...transition:'fade'},k._updatePropsStack=function(){clearImmediate(k._updateImmediate),k._updateImmediate...`
      // If there is no text preview or column number, we can't do anything.
      if (lineText && column != null) {
        const rangeWindow = Math.round(
          Math.max(codeFrame.fileName?.length ?? 0, Math.max(80, process.stdout.columns)) / 2
        );
        let minBounds = Math.max(0, column - rangeWindow);
        const maxBounds = Math.min(minBounds + rangeWindow * 2, lineText.length);
        previewLine = lineText.slice(minBounds, maxBounds);

        // If we splice content off the start, then we should append `...`.
        // This is unlikely to happen since we limit the activation size.
        if (minBounds > 0) {
          // Adjust the min bounds so the cursor is aligned after we add the "..."
          minBounds -= 3;
          previewLine = chalk.dim('...') + previewLine;
        }
        if (maxBounds < lineText.length) {
          previewLine += chalk.dim('...');
        }

        // If the column property could be found, then use that to fix the cursor location which is often broken in regex.
        cursorLine = (column == null ? '' : fill(column) + chalk.reset('^')).slice(minBounds);

        Log.log(
          [formattedPath, '', previewLine, cursorLine, chalk.dim('(error truncated)')].join('\n')
        );
      }
    } else {
      Log.log(codeFrame.content);
    }
  }

  if (stack?.length) {
    Log.log();
    Log.log(chalk.bold`Call Stack`);

    const stackProps = stack.map((frame) => {
      return {
        title: frame.methodName,
        subtitle: getStackFormattedLocation(projectRoot, frame),
        collapse: frame.collapse,
      };
    });

    stackProps.forEach((frame) => {
      const position = terminalLink.isSupported
        ? terminalLink(frame.subtitle, frame.subtitle)
        : frame.subtitle;
      let lineItem = chalk.gray(`  ${frame.title} (${position})`);
      if (frame.collapse) {
        lineItem = chalk.dim(lineItem);
      }
      Log.log(lineItem);
    });
  } else {
    Log.log(chalk.gray(`  ${error.stack}`));
  }
}

export async function logMetroError(projectRoot: string, { error }: { error: Error }) {
  if (error instanceof SilentError) {
    return;
  }

  const { LogBoxLog, parseErrorStack } = require(
    resolveFrom(projectRoot, '@expo/metro-runtime/symbolicate')
  );

  const stack = parseErrorStack(error.stack);

  const log = new LogBoxLog({
    level: 'static',
    message: {
      content: error.message,
      substitutions: [],
    },
    isComponentError: false,
    stack,
    category: 'static',
    componentStack: [],
  });

  await new Promise((res) => log.symbolicate('stack', res));

  logMetroErrorWithStack(projectRoot, {
    stack: log.symbolicated?.stack?.stack ?? [],
    codeFrame: log.codeFrame,
    error,
  });
}

/** @returns the html required to render the static metro error as an SPA. */
function logFromError({ error, projectRoot }: { error: Error; projectRoot: string }): {
  symbolicated: any;
  symbolicate: (type: string, callback: () => void) => void;
  codeFrame: CodeFrame;
} {
  const { LogBoxLog, parseErrorStack } = require(
    resolveFrom(projectRoot, '@expo/metro-runtime/symbolicate')
  );

  const stack = parseErrorStack(error.stack);

  return new LogBoxLog({
    level: 'static',
    message: {
      content: error.message,
      substitutions: [],
    },
    isComponentError: false,
    stack,
    category: 'static',
    componentStack: [],
  });
}

/** @returns the html required to render the static metro error as an SPA. */
export async function logMetroErrorAsync({
  error,
  projectRoot,
}: {
  error: Error;
  projectRoot: string;
}) {
  const log = logFromError({ projectRoot, error });

  await new Promise<void>((res) => log.symbolicate('stack', res));

  logMetroErrorWithStack(projectRoot, {
    stack: log.symbolicated?.stack?.stack ?? [],
    codeFrame: log.codeFrame,
    error,
  });
}

/** @returns the html required to render the static metro error as an SPA. */
export async function getErrorOverlayHtmlAsync({
  error,
  projectRoot,
  routerRoot,
}: {
  error: Error;
  projectRoot: string;
  routerRoot: string;
}) {
  const log = logFromError({ projectRoot, error });

  await new Promise<void>((res) => log.symbolicate('stack', res));

  logMetroErrorWithStack(projectRoot, {
    stack: log.symbolicated?.stack?.stack ?? [],
    codeFrame: log.codeFrame,
    error,
  });

  const logBoxContext = {
    selectedLogIndex: 0,
    isDisabled: false,
    logs: [log],
  };
  const html = `<html><head><style>#root,body,html{height:100%}body{overflow:hidden}#root{display:flex}</style></head><body><div id="root"></div><script id="_expo-static-error" type="application/json">${JSON.stringify(
    logBoxContext
  )}</script></body></html>`;

  const errorOverlayEntry = await createMetroEndpointAsync(
    projectRoot,
    // Keep the URL relative
    '',
    resolveFrom(projectRoot, 'expo-router/_error'),
    {
      dev: true,
      platform: 'web',
      minify: false,
      baseUrl: '',
      routerRoot,
    }
  );

  const htmlWithJs = html.replace('</body>', `<script src=${errorOverlayEntry}></script></body>`);
  return htmlWithJs;
}<|MERGE_RESOLUTION|>--- conflicted
+++ resolved
@@ -12,11 +12,6 @@
 import { Log } from '../../../log';
 import { SilentError } from '../../../utils/errors';
 import { createMetroEndpointAsync } from '../getStaticRenderFunctions';
-<<<<<<< HEAD
-import { CommandError, SilentError } from '../../../utils/errors';
-// import type { CodeFrame, MetroStackFrame } from '@expo/metro-runtime/symbolicate';
-=======
->>>>>>> 6961e352
 
 type CodeFrame = {
   content: string;
