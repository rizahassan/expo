--- conflicted
+++ resolved
@@ -1,11 +1,6 @@
 import { ConfigAPI, PluginItem, TransformOptions } from '@babel/core';
 
 import { reactClientReferencesPlugin } from './client-module-proxy-plugin';
-import {
-  environmentRestrictedImportsPlugin,
-  expoRouterServerComponentClientReferencesPlugin,
-  rscForbiddenReactAPIsPlugin,
-} from './client-module-proxy-plugin';
 import {
   getBaseUrl,
   getBundler,
@@ -13,11 +8,8 @@
   getIsDev,
   getIsFastRefreshEnabled,
   getIsProd,
+  getRscPath,
   getIsReactServer,
-<<<<<<< HEAD
-  getRscPath,
-=======
->>>>>>> 1f7f5bbc
   hasModule,
 } from './common';
 import { environmentRestrictedImportsPlugin } from './environment-restricted-imports';
@@ -74,7 +66,6 @@
   let platform = api.caller((caller) => (caller as any)?.platform);
   const engine = api.caller((caller) => (caller as any)?.engine) ?? 'default';
   const isDev = api.caller(getIsDev);
-  const isReactServer = api.caller(getIsReactServer);
   const isFastRefreshEnabled = api.caller(getIsFastRefreshEnabled);
   const baseUrl = api.caller(getBaseUrl);
   const rscPath = api.caller(getRscPath);
@@ -185,14 +176,6 @@
     extraPlugins.push(expoRouterBabelPlugin);
   }
 
-<<<<<<< HEAD
-  extraPlugins.push(expoRouterServerComponentClientReferencesPlugin);
-
-  if (isReactServer) {
-    extraPlugins.push(rscForbiddenReactAPIsPlugin);
-  }
-
-=======
   // Ensure these only run when the user opts-in to bundling for a react server to prevent unexpected behavior for
   // users who are bundling using the client-only system.
   if (isReactServer) {
@@ -202,7 +185,6 @@
   }
 
   // This plugin is fine to run whenever as the server-only imports were introduced as part of RSC and shouldn't be used in any client code.
->>>>>>> 1f7f5bbc
   extraPlugins.push(environmentRestrictedImportsPlugin);
 
   if (isFastRefreshEnabled) {
