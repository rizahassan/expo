--- conflicted
+++ resolved
@@ -1,23 +1,16 @@
-<<<<<<< HEAD
-=======
 // Copyright © 2024 650 Industries.
 
 'use client';
 
 import { requireNativeViewManager } from 'expo-modules-core';
->>>>>>> 4d2c67cd
 import React from 'react';
 import { StyleSheet, View } from 'react-native';
 
 import { BlurViewProps } from './BlurView.types';
-import NativeBlurView from './NativeExpoBlurView';
 
-<<<<<<< HEAD
-=======
 const NativeBlurView = requireNativeViewManager('ExpoBlurView');
 
 // TODO: Class components are not supported with React Server Components.
->>>>>>> 4d2c67cd
 export default class BlurView extends React.Component<BlurViewProps> {
   blurViewRef? = React.createRef<typeof NativeBlurView>();
 
