/**
 * Copyright © 2022 650 Industries.
 *
 * This source code is licensed under the MIT license found in the
 * LICENSE file in the root directory of this source tree.
 */
import { getConfig } from '@expo/config';
import { prependMiddleware } from '@expo/dev-server';
import assert from 'assert';
import chalk from 'chalk';

import { Log } from '../../../log';
import getDevClientProperties from '../../../utils/analytics/getDevClientProperties';
import { logEventAsync } from '../../../utils/analytics/rudderstackClient';
import { env } from '../../../utils/env';
import { getFreePortAsync } from '../../../utils/port';
import { BundlerDevServer, BundlerStartOptions, DevServerInstance } from '../BundlerDevServer';
<<<<<<< HEAD
import { AppleAppSiteAssociationMiddleware } from '../middleware/AppleAppSiteAssociationMiddleware';
=======
import { getStaticRenderFunctions, getStaticPageContentsAsync } from '../getStaticRenderFunctions';
>>>>>>> be71811d
import { CreateFileMiddleware } from '../middleware/CreateFileMiddleware';
import { HistoryFallbackMiddleware } from '../middleware/HistoryFallbackMiddleware';
import { InterstitialPageMiddleware } from '../middleware/InterstitialPageMiddleware';
import { ReactDevToolsPageMiddleware } from '../middleware/ReactDevToolsPageMiddleware';
import {
  DeepLinkHandler,
  RuntimeRedirectMiddleware,
} from '../middleware/RuntimeRedirectMiddleware';
import { ServeStaticMiddleware } from '../middleware/ServeStaticMiddleware';
import { ServerNext, ServerRequest, ServerResponse } from '../middleware/server.types';
import { instantiateMetroAsync } from './instantiateMetro';
import { waitForMetroToObserveTypeScriptFile } from './waitForMetroToObserveTypeScriptFile';

const debug = require('debug')('expo:start:server:metro') as typeof console.log;

/** Default port to use for apps running in Expo Go. */
const EXPO_GO_METRO_PORT = 19000;

/** Default port to use for apps that run in standard React Native projects or Expo Dev Clients. */
const DEV_CLIENT_METRO_PORT = 8081;

export class MetroBundlerDevServer extends BundlerDevServer {
  private metro: import('metro').Server | null = null;

  get name(): string {
    return 'metro';
  }

  async resolvePortAsync(options: Partial<BundlerStartOptions> = {}): Promise<number> {
    const port =
      // If the manually defined port is busy then an error should be thrown...
      options.port ??
      // Otherwise use the default port based on the runtime target.
      (options.devClient
        ? // Don't check if the port is busy if we're using the dev client since most clients are hardcoded to 8081.
          Number(process.env.RCT_METRO_PORT) || DEV_CLIENT_METRO_PORT
        : // Otherwise (running in Expo Go) use a free port that falls back on the classic 19000 port.
          await getFreePortAsync(EXPO_GO_METRO_PORT));

    return port;
  }

  /** Get routes from Expo Router. */
  async getRoutesAsync() {
    const url = this.getDevServerUrl();
    assert(url, 'Dev server must be started');
    const { getManifest } = await getStaticRenderFunctions(this.projectRoot, url, {
      // Ensure the API Routes are included
      environment: 'node',
    });
    return getManifest({ fetchData: true });
  }

  async getStaticPageAsync(
    pathname: string,
    {
      mode,
    }: {
      mode: 'development' | 'production';
    }
  ) {
    const location = new URL(pathname, 'https://example.dev');

    const load = await getStaticPageContentsAsync(this.projectRoot, this.getDevServerUrl()!, {
      minify: mode === 'production',
      dev: mode !== 'production',
      // Ensure the API Routes are included
      environment: 'node',
    });

    return await load(location);
  }

  protected async startImplementationAsync(
    options: BundlerStartOptions
  ): Promise<DevServerInstance> {
    options.port = await this.resolvePortAsync(options);
    this.urlCreator = this.getUrlCreator(options);

    const parsedOptions = {
      port: options.port,
      maxWorkers: options.maxWorkers,
      resetCache: options.resetDevServer,

      // Use the unversioned metro config.
      // TODO: Deprecate this property when expo-cli goes away.
      unversioned: false,
    };

    const { metro, server, middleware, messageSocket } = await instantiateMetroAsync(
      this,
      parsedOptions
    );

    const manifestMiddleware = await this.getManifestMiddlewareAsync(options);

    // We need the manifest handler to be the first middleware to run so our
    // routes take precedence over static files. For example, the manifest is
    // served from '/' and if the user has an index.html file in their project
    // then the manifest handler will never run, the static middleware will run
    // and serve index.html instead of the manifest.
    // https://github.com/expo/expo/issues/13114

    prependMiddleware(middleware, manifestMiddleware.getHandler());

    middleware.use(
      new InterstitialPageMiddleware(this.projectRoot, {
        // TODO: Prevent this from becoming stale.
        scheme: options.location.scheme ?? null,
      }).getHandler()
    );
    middleware.use(new ReactDevToolsPageMiddleware(this.projectRoot).getHandler());

    const deepLinkMiddleware = new RuntimeRedirectMiddleware(this.projectRoot, {
      onDeepLink: getDeepLinkHandler(this.projectRoot),
      getLocation: ({ runtime }) => {
        if (runtime === 'custom') {
          return this.urlCreator?.constructDevClientUrl();
        } else {
          return this.urlCreator?.constructUrl({
            scheme: 'exp',
          });
        }
      },
    });
    middleware.use(deepLinkMiddleware.getHandler());

    middleware.use(new CreateFileMiddleware(this.projectRoot).getHandler());

    // Append support for redirecting unhandled requests to the index.html page on web.
    if (this.isTargetingWeb()) {
      // This MUST be after the manifest middleware so it doesn't have a chance to serve the template `public/index.html`.
      middleware.use(new ServeStaticMiddleware(this.projectRoot).getHandler());

<<<<<<< HEAD
      // This MUST be after the static middleware so the physical apple app site association file takes precedence.
      middleware.use(new AppleAppSiteAssociationMiddleware(this.projectRoot).getHandler());
=======
      const devServerUrl = `http://localhost:${options.port}`;

      if (env.EXPO_USE_STATIC) {
        middleware.use(async (req: ServerRequest, res: ServerResponse, next: ServerNext) => {
          if (!req?.url) {
            return next();
          }

          // TODO: Formal manifest for allowed paths
          if (req.url.endsWith('.ico')) {
            return next();
          }

          const location = new URL(req.url, devServerUrl);

          try {
            const { getStaticContent } = await getStaticRenderFunctions(
              this.projectRoot,
              devServerUrl,
              {
                minify: options.mode === 'production',
                dev: options.mode !== 'production',
                // Ensure the API Routes are included
                environment: 'node',
              }
            );

            let content = await getStaticContent(location);

            //TODO: Not this -- disable injection some other way
            if (options.mode !== 'production') {
              // Add scripts for rehydration
              // TODO: bundle split
              content = content.replace(
                '</body>',
                [`<script src="${manifestMiddleware.getWebBundleUrl()}" defer></script>`].join(
                  '\n'
                ) + '</body>'
              );
            }

            res.setHeader('Content-Type', 'text/html');
            res.end(content);
            return;
          } catch (error: any) {
            console.error(error);
            res.setHeader('Content-Type', 'text/html');
            res.end(getErrorResult(error));
          }
        });
      }
>>>>>>> be71811d

      // This MUST run last since it's the fallback.
      if (!env.EXPO_USE_STATIC) {
        middleware.use(
          new HistoryFallbackMiddleware(manifestMiddleware.getHandler().internal).getHandler()
        );
      }
    }
    // Extend the close method to ensure that we clean up the local info.
    const originalClose = server.close.bind(server);

    server.close = (callback?: (err?: Error) => void) => {
      return originalClose((err?: Error) => {
        this.instance = null;
        this.metro = null;
        callback?.(err);
      });
    };

    this.metro = metro;
    return {
      server,
      location: {
        // The port is the main thing we want to send back.
        port: options.port,
        // localhost isn't always correct.
        host: 'localhost',
        // http is the only supported protocol on native.
        url: `http://localhost:${options.port}`,
        protocol: 'http',
      },
      middleware,
      messageSocket,
    };
  }

  public async waitForTypeScriptAsync(): Promise<void> {
    if (!this.instance) {
      throw new Error('Cannot wait for TypeScript without a running server.');
    }
    if (!this.metro) {
      // This can happen when the run command is used and the server is already running in another
      // process. In this case we can't wait for the TypeScript check to complete because we don't
      // have access to the Metro server.
      debug('Skipping TypeScript check because Metro is not running (headless).');
      return;
    }

    const off = waitForMetroToObserveTypeScriptFile(
      this.projectRoot,
      { server: this.instance!.server, metro: this.metro },
      async () => {
        // Run once, this prevents the TypeScript project prerequisite from running on every file change.
        off();
        const { TypeScriptProjectPrerequisite } = await import(
          '../../doctor/typescript/TypeScriptProjectPrerequisite'
        );

        try {
          const req = new TypeScriptProjectPrerequisite(this.projectRoot);
          await req.bootstrapAsync();
        } catch (error: any) {
          // Ensure the process doesn't fail if the TypeScript check fails.
          // This could happen during the install.
          Log.log();
          Log.error(
            chalk.red`Failed to automatically setup TypeScript for your project. Try restarting the dev server to fix.`
          );
          Log.exception(error);
        }
      }
    );
  }

  protected getConfigModuleIds(): string[] {
    return ['./metro.config.js', './metro.config.json', './rn-cli.config.js'];
  }
}

function getErrorResult(error: Error) {
  return `
  <!DOCTYPE html>
  <html lang="en">
  <head>
    <meta charset="utf-8">
    <meta name="viewport" content="width=device-width, initial-scale=1, shrink-to-fit=no">
    <title>Error</title>
  </head>
  <body>
    <h1>Failed to render static app</h1>
    <pre>${error.stack}</pre>
  </body>
  </html>
  `;
}

export function getDeepLinkHandler(projectRoot: string): DeepLinkHandler {
  return async ({ runtime }) => {
    if (runtime === 'expo') return;
    const { exp } = getConfig(projectRoot);
    await logEventAsync('dev client start command', {
      status: 'started',
      ...getDevClientProperties(projectRoot, exp),
    });
  };
}<|MERGE_RESOLUTION|>--- conflicted
+++ resolved
@@ -15,11 +15,8 @@
 import { env } from '../../../utils/env';
 import { getFreePortAsync } from '../../../utils/port';
 import { BundlerDevServer, BundlerStartOptions, DevServerInstance } from '../BundlerDevServer';
-<<<<<<< HEAD
 import { AppleAppSiteAssociationMiddleware } from '../middleware/AppleAppSiteAssociationMiddleware';
-=======
 import { getStaticRenderFunctions, getStaticPageContentsAsync } from '../getStaticRenderFunctions';
->>>>>>> be71811d
 import { CreateFileMiddleware } from '../middleware/CreateFileMiddleware';
 import { HistoryFallbackMiddleware } from '../middleware/HistoryFallbackMiddleware';
 import { InterstitialPageMiddleware } from '../middleware/InterstitialPageMiddleware';
@@ -154,10 +151,9 @@
       // This MUST be after the manifest middleware so it doesn't have a chance to serve the template `public/index.html`.
       middleware.use(new ServeStaticMiddleware(this.projectRoot).getHandler());
 
-<<<<<<< HEAD
       // This MUST be after the static middleware so the physical apple app site association file takes precedence.
       middleware.use(new AppleAppSiteAssociationMiddleware(this.projectRoot).getHandler());
-=======
+
       const devServerUrl = `http://localhost:${options.port}`;
 
       if (env.EXPO_USE_STATIC) {
@@ -209,7 +205,6 @@
           }
         });
       }
->>>>>>> be71811d
 
       // This MUST run last since it's the fallback.
       if (!env.EXPO_USE_STATIC) {
