--- conflicted
+++ resolved
@@ -2,7 +2,7 @@
 import { ViewProps } from 'react-native';
 import { Platform } from 'expo-modules-core';
 
-import processColor from './processColor'
+import processColor from './processColor';
 import NativeLinearGradient from './NativeLinearGradient';
 import { NativeLinearGradientPoint } from './NativeLinearGradient.types';
 
@@ -73,13 +73,6 @@
 /**
  * Renders a native view that transitions between multiple colors in a linear direction.
  */
-<<<<<<< HEAD
-export function LinearGradient({ colors, locations, start, end, ...props }: LinearGradientProps) {
-  let resolvedLocations = locations;
-  if (locations && colors.length !== locations.length) {
-    console.warn('LinearGradient colors and locations props should be arrays of the same length');
-    resolvedLocations = locations.slice(0, colors.length);
-=======
 export class LinearGradient extends React.Component<LinearGradientProps> {
   render() {
     const { colors, locations, start, end, dither, ...props } = this.props;
@@ -102,21 +95,7 @@
         endPoint={_normalizePoint(end)}
       />
     );
->>>>>>> 1f7f5bbc
   }
-
-  return (
-    <NativeLinearGradient
-      {...props}
-      colors={Platform.select({
-        web: colors as any,
-        default: colors.map(processColor),
-      })}
-      locations={resolvedLocations}
-      startPoint={_normalizePoint(start)}
-      endPoint={_normalizePoint(end)}
-    />
-  );
 }
 
 function _normalizePoint(
