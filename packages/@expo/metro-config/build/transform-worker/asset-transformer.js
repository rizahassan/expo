"use strict";
var __importDefault = (this && this.__importDefault) || function (mod) {
    return (mod && mod.__esModule) ? mod : { "default": mod };
};
Object.defineProperty(exports, "__esModule", { value: true });
exports.transform = void 0;
/**
 * Copyright 2023-present 650 Industries (Expo). All rights reserved.
 * Copyright (c) Meta Platforms, Inc. and affiliates.
 *
 * This source code is licensed under the MIT license found in the
 * LICENSE file in the root directory of this source tree.
 *
 * Fork of the upstream transformer, but with modifications made for web production hashing.
 * https://github.com/facebook/metro/blob/412771475c540b6f85d75d9dcd5a39a6e0753582/packages/metro-transform-worker/src/utils/assetTransformer.js#L1
 */
const util_1 = require("metro/src/Bundler/util");
const node_path_1 = __importDefault(require("node:path"));
const getAssets_1 = require("./getAssets");
async function transform({ filename, options }, assetRegistryPath, assetDataPlugins) {
    options ??= options || {
        platform: '',
        projectRoot: '',
        inlineRequires: false,
        minify: false,
    };
    const absolutePath = node_path_1.default.resolve(options.projectRoot, filename);
    const data = await (0, getAssets_1.getUniversalAssetData)(absolutePath, filename, assetDataPlugins, options.platform, options.publicPath);
    return {
        ast: (0, util_1.generateAssetCodeFileAst)(assetRegistryPath, data),
    };
}
<<<<<<< HEAD
exports.transform = transform;
=======
exports.transform = transform;
//# sourceMappingURL=asset-transformer.js.map
>>>>>>> 57989fd8
<|MERGE_RESOLUTION|>--- conflicted
+++ resolved
@@ -30,9 +30,5 @@
         ast: (0, util_1.generateAssetCodeFileAst)(assetRegistryPath, data),
     };
 }
-<<<<<<< HEAD
 exports.transform = transform;
-=======
-exports.transform = transform;
-//# sourceMappingURL=asset-transformer.js.map
->>>>>>> 57989fd8
+//# sourceMappingURL=asset-transformer.js.map