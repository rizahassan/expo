"use strict";
Object.defineProperty(exports, "__esModule", { value: true });
exports.transformSync = exports.transformFromAstSync = void 0;
// re-exported because babel/core is hard to mock.
var core_1 = require("@babel/core");
Object.defineProperty(exports, "transformFromAstSync", { enumerable: true, get: function () { return core_1.transformFromAstSync; } });
<<<<<<< HEAD
Object.defineProperty(exports, "transformSync", { enumerable: true, get: function () { return core_1.transformSync; } });
=======
Object.defineProperty(exports, "transformSync", { enumerable: true, get: function () { return core_1.transformSync; } });
//# sourceMappingURL=babel-core.js.map
>>>>>>> 57989fd8
<|MERGE_RESOLUTION|>--- conflicted
+++ resolved
@@ -4,9 +4,5 @@
 // re-exported because babel/core is hard to mock.
 var core_1 = require("@babel/core");
 Object.defineProperty(exports, "transformFromAstSync", { enumerable: true, get: function () { return core_1.transformFromAstSync; } });
-<<<<<<< HEAD
 Object.defineProperty(exports, "transformSync", { enumerable: true, get: function () { return core_1.transformSync; } });
-=======
-Object.defineProperty(exports, "transformSync", { enumerable: true, get: function () { return core_1.transformSync; } });
-//# sourceMappingURL=babel-core.js.map
->>>>>>> 57989fd8
+//# sourceMappingURL=babel-core.js.map