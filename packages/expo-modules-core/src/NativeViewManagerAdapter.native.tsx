<<<<<<< HEAD
=======
// Copyright © 2024 650 Industries.

>>>>>>> 4d2c67cd
'use client';

import React from 'react';
import { findNodeHandle, NativeModules, requireNativeComponent, HostComponent } from 'react-native';

import { requireNativeModule } from './requireNativeModule';

// To make the transition from React Native's `requireNativeComponent` to Expo's
// `requireNativeViewManager` as easy as possible, `requireNativeViewManager` is a drop-in
// replacement for `requireNativeComponent`.
//
// For each view manager, we create a wrapper component that accepts all of the props available to
// the author of the universal module. This wrapper component splits the props into two sets: props
// passed to React Native's View (ex: style, testID) and custom view props, which are passed to the
// adapter view component in a prop called `proxiedProperties`.

/**
 * A map that caches registered native components.
 */
const nativeComponentsCache = new Map<string, HostComponent<any>>();

/**
 * Requires a React Native component from cache if possible. This prevents
 * "Tried to register two views with the same name" errors on fast refresh, but
 * also when there are multiple versions of the same package with native component.
 */
function requireCachedNativeComponent<Props>(viewName: string): HostComponent<Props> {
  const cachedNativeComponent = nativeComponentsCache.get(viewName);

  if (!cachedNativeComponent) {
    const nativeComponent = requireNativeComponent<Props>(viewName);
    nativeComponentsCache.set(viewName, nativeComponent);
    return nativeComponent;
  }
  return cachedNativeComponent;
}

/**
 * A drop-in replacement for `requireNativeComponent`.
 */
export function requireNativeViewManager<P>(viewName: string): React.ComponentType<P> {
  const { viewManagersMetadata } = NativeModules.NativeUnimoduleProxy;
  const viewManagerConfig = viewManagersMetadata?.[viewName];

  if (__DEV__ && !viewManagerConfig) {
    const exportedViewManagerNames = Object.keys(viewManagersMetadata).join(', ');
    console.warn(
      `The native view manager required by name (${viewName}) from NativeViewManagerAdapter isn't exported by expo-modules-core. Views of this type may not render correctly. Exported view managers: [${exportedViewManagerNames}].`
    );
  }

  // Set up the React Native native component, which is an adapter to the universal module's view
  // manager
  const reactNativeViewName = `ViewManagerAdapter_${viewName}`;
  const ReactNativeComponent = requireCachedNativeComponent(reactNativeViewName);

  class NativeComponent extends React.PureComponent<P> {
    static displayName = viewName;

    // This will be accessed from native when the prototype functions are called,
    // in order to find the associated native view.
    nativeTag: number | null = null;

    componentDidMount(): void {
      this.nativeTag = findNodeHandle(this);
    }

    render(): React.ReactNode {
      return <ReactNativeComponent {...this.props} />;
    }
  }

  try {
    const nativeModule = requireNativeModule(viewName);
    const nativeViewPrototype = nativeModule.ViewPrototype;

    if (nativeViewPrototype) {
      // Assign native view functions to the component prototype so they can be accessed from the ref.
      Object.assign(NativeComponent.prototype, nativeViewPrototype);
    }
  } catch {
    // `requireNativeModule` may throw an error when the native module cannot be found.
    // In some tests we don't mock the entire modules, but we do want to mock native views. For now,
    // until we still have to support the legacy modules proxy and don't have better ways to mock,
    // let's just gracefully skip assigning the prototype functions.
    // See: https://github.com/expo/expo/blob/main/packages/expo-modules-core/src/__tests__/NativeViewManagerAdapter-test.native.tsx
  }

  return NativeComponent;
}<|MERGE_RESOLUTION|>--- conflicted
+++ resolved
@@ -1,8 +1,5 @@
-<<<<<<< HEAD
-=======
 // Copyright © 2024 650 Industries.
 
->>>>>>> 4d2c67cd
 'use client';
 
 import React from 'react';
