/**
 * Copyright © 2022 650 Industries.
 *
 * This source code is licensed under the MIT license found in the
 * LICENSE file in the root directory of this source tree.
 */
import { getConfig } from '@expo/config';
import * as runtimeEnv from '@expo/env';
import { SerialAsset } from '@expo/metro-config/build/serializer/serializerAssets';
<<<<<<< HEAD
import { ExpoResponse } from '@expo/server';
import { respond } from '@expo/server/build/vendor/http';
import { createReadableStreamFromReadable } from '@remix-run/node';
=======
import assert from 'assert';
>>>>>>> 8cc11815
import chalk from 'chalk';
import { AssetData, Server } from 'metro';
import fetch from 'node-fetch';
import path from 'path';

import { createRouteHandlerMiddleware } from './createServerRouteMiddleware';
import { ExpoRouterServerManifestV1, fetchManifest } from './fetchRouterManifest';
import { instantiateMetroAsync } from './instantiateMetro';
<<<<<<< HEAD
import { logMetroError } from './metroErrorInterface';
=======
import { getErrorOverlayHtmlAsync, logMetroErrorAsync } from './metroErrorInterface';
>>>>>>> 8cc11815
import { metroWatchTypeScriptFiles } from './metroWatchTypeScriptFiles';
import {
  getRouterDirectoryModuleIdWithManifest,
  hasWarnedAboutApiRoutes,
  isApiRouteConvention,
  warnInvalidWebOutput,
} from './router';
import { serializeHtmlWithAssets } from './serializeHtml';
import { observeAnyFileChanges, observeFileChanges } from './waitForMetroToObserveTypeScriptFile';
import { ExportAssetMap } from '../../../export/saveAssets';
import { Log } from '../../../log';
import getDevClientProperties from '../../../utils/analytics/getDevClientProperties';
import { logEventAsync } from '../../../utils/analytics/rudderstackClient';
import { CommandError } from '../../../utils/errors';
import { getFreePortAsync } from '../../../utils/port';
import { BundlerDevServer, BundlerStartOptions, DevServerInstance } from '../BundlerDevServer';
import {
<<<<<<< HEAD
  StaticRenderOptions,
  createMetroSsr,
  evalMetro,
  getStaticRenderFunctions,
  getStaticRenderFunctionsForEntry,
  metroFetchAsync,
=======
  evalMetroNoHandling,
  getStaticRenderFunctionsForEntry,
  requireFileContentsWithMetro,
>>>>>>> 8cc11815
} from '../getStaticRenderFunctions';
import { ContextModuleSourceMapsMiddleware } from '../middleware/ContextModuleSourceMapsMiddleware';
import { CreateFileMiddleware } from '../middleware/CreateFileMiddleware';
import { DevToolsPluginMiddleware } from '../middleware/DevToolsPluginMiddleware';
import { FaviconMiddleware } from '../middleware/FaviconMiddleware';
import { HistoryFallbackMiddleware } from '../middleware/HistoryFallbackMiddleware';
import { InterstitialPageMiddleware } from '../middleware/InterstitialPageMiddleware';
import { getMetroServerRoot, resolveMainModuleName } from '../middleware/ManifestMiddleware';
import { ReactDevToolsPageMiddleware } from '../middleware/ReactDevToolsPageMiddleware';
import {
  DeepLinkHandler,
  RuntimeRedirectMiddleware,
} from '../middleware/RuntimeRedirectMiddleware';
import { ServeStaticMiddleware } from '../middleware/ServeStaticMiddleware';
import {
  ExpoMetroOptions,
  createBundleUrlPath,
  getAsyncRoutesFromExpoConfig,
<<<<<<< HEAD
  ExpoMetroOptions,
  getMetroDirectBundleOptions,
  getRscPathFromExpoConfig,
=======
  getBaseUrlFromExpoConfig,
  shouldEnableAsyncImports,
>>>>>>> 8cc11815
} from '../middleware/metroOptions';
import { prependMiddleware } from '../middleware/mutations';
import { ServerNext, ServerRequest, ServerResponse } from '../middleware/server.types';
import { startTypescriptTypeGenerationAsync } from '../type-generation/startTypescriptTypeGeneration';
import { stripAnsi } from '../../../utils/ansi';

export type ExpoRouterRuntimeManifest = Awaited<
  ReturnType<typeof import('expo-router/build/static/renderStaticContent').getManifest>
>;

export class ForwardHtmlError extends CommandError {
  constructor(
    message: string,
    public html: string,
    public statusCode: number
  ) {
    super(message);
  }
}

const debug = require('debug')('expo:start:server:metro') as typeof console.log;

/** Default port to use for apps running in Expo Go. */
const EXPO_GO_METRO_PORT = 8081;

/** Default port to use for apps that run in standard React Native projects or Expo Dev Clients. */
const DEV_CLIENT_METRO_PORT = 8081;

export class MetroBundlerDevServer extends BundlerDevServer {
  private metro: import('metro').Server | null = null;

  get name(): string {
    return 'metro';
  }

  async resolvePortAsync(options: Partial<BundlerStartOptions> = {}): Promise<number> {
    const port =
      // If the manually defined port is busy then an error should be thrown...
      options.port ??
      // Otherwise use the default port based on the runtime target.
      (options.devClient
        ? // Don't check if the port is busy if we're using the dev client since most clients are hardcoded to 8081.
          Number(process.env.RCT_METRO_PORT) || DEV_CLIENT_METRO_PORT
        : // Otherwise (running in Expo Go) use a free port that falls back on the classic 8081 port.
          await getFreePortAsync(EXPO_GO_METRO_PORT));

    return port;
  }

  async exportExpoRouterApiRoutesAsync({
    outputDir,
    prerenderManifest,
  }: {
    outputDir: string;
    // This does not contain the API routes info.
    prerenderManifest: ExpoRouterServerManifestV1;
  }): Promise<{ files: ExportAssetMap; manifest: ExpoRouterServerManifestV1<string> }> {
    const { routerRoot } = this.instanceMetroOptions;
    assert(
      routerRoot != null,
      'The server must be started before calling exportExpoRouterApiRoutesAsync.'
    );

    const appDir = path.join(this.projectRoot, routerRoot);
    const manifest = await this.getExpoRouterRoutesManifestAsync({ appDir });

    const files: ExportAssetMap = new Map();

    for (const route of manifest.apiRoutes) {
      const filepath = path.join(appDir, route.file);
<<<<<<< HEAD
      const contents = await bundleApiRoute(this.projectRoot, filepath, {
        mode,
        routerRoot,
        port: this.getInstance()?.location.port,
        shouldThrow: true,
        baseUrl,
        isExporting: true,
      });
=======
      const contents = await this.bundleApiRoute(filepath);
>>>>>>> 8cc11815
      const artifactFilename = path.join(
        outputDir,
        path.relative(appDir, filepath.replace(/\.[tj]sx?$/, '.js'))
      );
      if (contents) {
        files.set(artifactFilename, {
          contents: contents.src,
          targetDomain: 'server',
        });
      }
      // Remap the manifest files to represent the output files.
      route.file = artifactFilename;
    }

    return {
      manifest: {
        ...manifest,
        htmlRoutes: prerenderManifest.htmlRoutes,
      },
      files,
    };
  }

  async getExpoRouterRoutesManifestAsync({ appDir }: { appDir: string }) {
    // getBuiltTimeServerManifest
    const manifest = await fetchManifest(this.projectRoot, {
      asJson: true,
      appDir,
    });

    if (!manifest) {
      throw new CommandError(
        'EXPO_ROUTER_SERVER_MANIFEST',
        'Unexpected error: server manifest could not be fetched.'
      );
    }

    return manifest;
  }

<<<<<<< HEAD
  async getStaticRenderFunctionAsync({
    mode,
    minify = mode !== 'development',
    baseUrl,
    rscPath,
    isReactServer,
    routerRoot,
  }: {
    mode: 'development' | 'production';
    minify?: boolean;
    baseUrl: string;
    rscPath: string;
    isReactServer?: boolean;
    routerRoot: string;
  }): Promise<{
=======
  async getStaticRenderFunctionAsync(): Promise<{
>>>>>>> 8cc11815
    serverManifest: ExpoRouterServerManifestV1;
    manifest: ExpoRouterRuntimeManifest;
    renderAsync: (path: string) => Promise<string>;
  }> {
    const { mode, minify, isExporting } = this.instanceMetroOptions;
    assert(
      mode != null && minify != null && isExporting != null,
      'The server must be started before calling ssrLoadModule.'
    );

    const url = this.getDevServerUrl()!;

    const { getStaticContent, getManifest, getBuildTimeServerManifestAsync } =
<<<<<<< HEAD
      await getStaticRenderFunctions(this.projectRoot, url, {
        minify,
        dev: mode !== 'production',
        // Ensure the API Routes are included
        environment: 'node',
        baseUrl,
        rscPath,
        routerRoot,
        isReactServer,
        isExporting: true,
      });
=======
      await this.ssrLoadModule<typeof import('expo-router/build/static/renderStaticContent')>(
        'expo-router/node/render.js',
        {
          minify,
          mode,
          isExporting,
        }
      );
>>>>>>> 8cc11815

    return {
      serverManifest: await getBuildTimeServerManifestAsync(),
      // Get routes from Expo Router.
      manifest: await getManifest({ preserveApiRoutes: false }),
      // Get route generating function
      async renderAsync(path: string) {
        return await getStaticContent(new URL(path, url));
      },
    };
  }

  private async getReactServerFunctionAsync({
    mode,
    minify = mode !== 'development',
    baseUrl,
    rscPath,
    isReactServer,
    routerRoot,
    platform,
    isExporting,
  }: {
    mode: 'development' | 'production';
    minify?: boolean;
    baseUrl: string;
    rscPath: string;
    isReactServer?: boolean;
    routerRoot: string;
    platform?: string;
    isExporting: boolean;
  }): Promise<{
    serverUrl: string;
    renderToPipeableStream: (...props: any[]) => Promise<ReadableStream>;
  }> {
    const url = this.getDevServerUrl()!;

    const { filename, fn } = await getStaticRenderFunctionsForEntry(
      this.projectRoot,
      url,
      {
        minify,
        platform,
        dev: mode !== 'production',
        // Ensure the API Routes are included
        environment: 'node',
        baseUrl,
        rscPath,
        routerRoot,
        isReactServer,
        isExporting,
      },

      'expo-router/node/rsc.js'
    );

    return {
      serverUrl: filename,
      renderToPipeableStream: fn.renderToPipeableStream,
    };
  }

  async getStaticResourcesAsync({
    includeSourceMaps,
<<<<<<< HEAD
    baseUrl,
    rscPath,
    mainModuleName,
    isExporting,
    asyncRoutes,
    routerRoot,
    clientBoundaries,
=======
    mainModuleName,
>>>>>>> 8cc11815
  }: {
    includeSourceMaps?: boolean;
<<<<<<< HEAD
    baseUrl?: string;
    rscPath?: string;
    mainModuleName?: string;
    asyncRoutes: boolean;
    routerRoot: string;
    clientBoundaries: string[];
  }): Promise<{ artifacts: SerialAsset[]; assets?: AssetData[] }> {
=======
    mainModuleName?: string;
  } = {}): Promise<{ artifacts: SerialAsset[]; assets?: AssetData[] }> {
    const { mode, minify, isExporting, baseUrl, routerRoot, asyncRoutes } =
      this.instanceMetroOptions;
    assert(
      mode != null &&
        minify != null &&
        isExporting != null &&
        baseUrl != null &&
        routerRoot != null &&
        asyncRoutes != null,
      'The server must be started before calling getStaticPageAsync.'
    );

    const platform = 'web';

>>>>>>> 8cc11815
    const devBundleUrlPathname = createBundleUrlPath({
      platform,
      mode,
      minify,
      environment: 'client',
      serializerOutput: 'static',
      serializerIncludeMaps: includeSourceMaps,
      mainModuleName: mainModuleName ?? resolveMainModuleName(this.projectRoot, { platform }),
      lazy: shouldEnableAsyncImports(this.projectRoot),
      asyncRoutes,
      baseUrl,
      rscPath,
      isExporting,
      routerRoot,
<<<<<<< HEAD
      clientBoundaries,
      // ignoredModules: isExporting
      //   ? []
      //   : [
      //       '@expo/server',
      //       'source-map-support',
      //       '@remix-run/node',
      //       'react-native',
      //       'react-native-web',
      //     ],
=======
      bytecode: false,
>>>>>>> 8cc11815
    });
    console.log('devBundleUrlPathname:', devBundleUrlPathname, clientBoundaries);

    const bundleUrl = new URL(devBundleUrlPathname, this.getDevServerUrl()!);

    // Fetch the generated HTML from our custom Metro serializer
    const results = await fetch(bundleUrl.toString());

    const txt = await results.text();

    let data: any;
    try {
      data = JSON.parse(txt);
    } catch (error: any) {
      debug(txt);

      // Metro can throw this error when the initial module id cannot be resolved.
      if (!results.ok && txt.startsWith('<!DOCTYPE html>')) {
        throw new ForwardHtmlError(
          `Metro failed to bundle the project. Check the console for more information.`,
          txt,
          results.status
        );
      }

      Log.error(
        'Failed to generate resources with Metro, the Metro config may not be using the correct serializer. Ensure the metro.config.js is extending the expo/metro-config and is not overriding the serializer.'
      );
      throw error;
    }

    // NOTE: This could potentially need more validation in the future.
    if ('artifacts' in data && Array.isArray(data.artifacts)) {
      return data;
    }

    if (data != null && (data.errors || data.type?.match(/.*Error$/))) {
      // {
      //   type: 'InternalError',
      //   errors: [],
      //   message: 'Metro has encountered an error: While trying to resolve module `stylis` from file `/Users/evanbacon/Documents/GitHub/lab/emotion-error-test/node_modules/@emotion/cache/dist/emotion-cache.browser.esm.js`, the package `/Users/evanbacon/Documents/GitHub/lab/emotion-error-test/node_modules/stylis/package.json` was successfully found. However, this package itself specifies a `main` module field that could not be resolved (`/Users/evanbacon/Documents/GitHub/lab/emotion-error-test/node_modules/stylis/dist/stylis.mjs`. Indeed, none of these files exist:\n' +
      //     '\n' +
      //     '  * /Users/evanbacon/Documents/GitHub/lab/emotion-error-test/node_modules/stylis/dist/stylis.mjs(.web.ts|.ts|.web.tsx|.tsx|.web.js|.js|.web.jsx|.jsx|.web.json|.json|.web.cjs|.cjs|.web.scss|.scss|.web.sass|.sass|.web.css|.css)\n' +
      //     '  * /Users/evanbacon/Documents/GitHub/lab/emotion-error-test/node_modules/stylis/dist/stylis.mjs/index(.web.ts|.ts|.web.tsx|.tsx|.web.js|.js|.web.jsx|.jsx|.web.json|.json|.web.cjs|.cjs|.web.scss|.scss|.web.sass|.sass|.web.css|.css): /Users/evanbacon/Documents/GitHub/lab/emotion-error-test/node_modules/metro/src/node-haste/DependencyGraph.js (289:17)\n' +
      //     '\n' +
      //     '\x1B[0m \x1B[90m 287 |\x1B[39m         }\x1B[0m\n' +
      //     '\x1B[0m \x1B[90m 288 |\x1B[39m         \x1B[36mif\x1B[39m (error \x1B[36minstanceof\x1B[39m \x1B[33mInvalidPackageError\x1B[39m) {\x1B[0m\n' +
      //     '\x1B[0m\x1B[31m\x1B[1m>\x1B[22m\x1B[39m\x1B[90m 289 |\x1B[39m           \x1B[36mthrow\x1B[39m \x1B[36mnew\x1B[39m \x1B[33mPackageResolutionError\x1B[39m({\x1B[0m\n' +
      //     '\x1B[0m \x1B[90m     |\x1B[39m                 \x1B[31m\x1B[1m^\x1B[22m\x1B[39m\x1B[0m\n' +
      //     '\x1B[0m \x1B[90m 290 |\x1B[39m             packageError\x1B[33m:\x1B[39m error\x1B[33m,\x1B[39m\x1B[0m\n' +
      //     '\x1B[0m \x1B[90m 291 |\x1B[39m             originModulePath\x1B[33m:\x1B[39m \x1B[36mfrom\x1B[39m\x1B[33m,\x1B[39m\x1B[0m\n' +
      //     '\x1B[0m \x1B[90m 292 |\x1B[39m             targetModuleName\x1B[33m:\x1B[39m to\x1B[33m,\x1B[39m\x1B[0m'
      // }
      // The Metro logger already showed this error.
      throw new Error(data.message);
    }

    throw new Error(
      'Invalid resources returned from the Metro serializer. Expected array, found: ' + data
    );
  }

<<<<<<< HEAD
  private async getStaticPageAsync(
    pathname: string,
    {
      mode,
      minify = mode !== 'development',
      baseUrl,
      rscPath,
      routerRoot,
      isExporting,
      asyncRoutes,
    }: {
      isExporting: boolean;
      mode: 'development' | 'production';
      minify?: boolean;
      baseUrl: string;
      rscPath: string;
      asyncRoutes: boolean;
      routerRoot: string;
    }
  ) {
=======
  private async getStaticPageAsync(pathname: string) {
    const { mode, minify, isExporting, baseUrl, routerRoot, asyncRoutes } =
      this.instanceMetroOptions;
    assert(
      mode != null &&
        minify != null &&
        isExporting != null &&
        baseUrl != null &&
        routerRoot != null &&
        asyncRoutes != null,
      'The server must be started before calling getStaticPageAsync.'
    );
    const platform = 'web';

>>>>>>> 8cc11815
    const devBundleUrlPathname = createBundleUrlPath({
      platform,
      mode,
      environment: 'client',
      mainModuleName: resolveMainModuleName(this.projectRoot, { platform }),
      lazy: shouldEnableAsyncImports(this.projectRoot),
      baseUrl,
      rscPath,
      isExporting,
      asyncRoutes,
      routerRoot,
<<<<<<< HEAD
      // ignoredModules: isExporting
      //   ? []
      //   : [
      //       '@expo/server',
      //       'source-map-support',
      //       '@remix-run/node',
      //       'react-native',
      //       'react-native-web',
      //     ],
    });

    const bundleStaticHtml = async (): Promise<string> => {
      const { getStaticContent } = await getStaticRenderFunctions(
        this.projectRoot,
        this.getDevServerUrl()!,
        {
          minify: false,
          dev: mode !== 'production',
          // Ensure the API Routes are included
          environment: 'node',
          baseUrl,
          rscPath,
          routerRoot,
          isExporting,
        }
      );
=======
      bytecode: false,
    });

    const bundleStaticHtml = async (): Promise<string> => {
      const { getStaticContent } = await this.ssrLoadModule<
        typeof import('expo-router/build/static/renderStaticContent')
      >('expo-router/node/render.js', {
        minify: false,
        mode,
        isExporting,
        platform,
      });
>>>>>>> 8cc11815

      const location = new URL(pathname, this.getDevServerUrl()!);
      return await getStaticContent(location);
    };

    const [{ artifacts: resources }, staticHtml] = await Promise.all([
<<<<<<< HEAD
      this.getStaticResourcesAsync({
        isExporting,
        mode,
        minify,
        baseUrl,
        rscPath,
        asyncRoutes,
        routerRoot,
        // TODO(Bacon-RSC): Check this
        clientBoundaries: [],
      }),
=======
      this.getStaticResourcesAsync(),
>>>>>>> 8cc11815
      bundleStaticHtml(),
    ]);
    const content = serializeHtmlWithAssets({
      isExporting,
      resources,
      template: staticHtml,
      devBundleUrl: devBundleUrlPathname,
      baseUrl,
    });
    return {
      content,
      resources,
    };
  }

  // Set when the server is started.
  private instanceMetroOptions: Partial<ExpoMetroOptions> = {};

  async ssrLoadModule<T extends Record<string, any>>(
    filePath: string,
    specificOptions: Partial<ExpoMetroOptions> = {}
  ): Promise<T> {
    const { baseUrl, routerRoot, isExporting } = this.instanceMetroOptions;
    assert(
      baseUrl != null && routerRoot != null && isExporting != null,
      'The server must be started before calling ssrLoadModule.'
    );

    return (
      await getStaticRenderFunctionsForEntry<T>(
        this.projectRoot,
        this.getDevServerUrl()!,
        {
          // Bundle in Node.js mode for SSR.
          environment: 'node',
          platform: 'web',
          mode: 'development',
          bytecode: false,

          ...this.instanceMetroOptions,
          baseUrl,
          routerRoot,
          isExporting,
          ...specificOptions,
        },
        filePath
      )
    ).fn;
  }

  async ssrLoadModuleContents(
    filePath: string,
    specificOptions: Partial<ExpoMetroOptions> = {}
  ): Promise<{ src: string; filename: string }> {
    const { baseUrl, routerRoot, isExporting } = this.instanceMetroOptions;
    assert(
      baseUrl != null && routerRoot != null && isExporting != null,
      'The server must be started before calling ssrLoadModule.'
    );

    return await requireFileContentsWithMetro(this.projectRoot, this.getDevServerUrl()!, filePath, {
      // Bundle in Node.js mode for SSR.
      environment: 'node',
      platform: 'web',
      mode: 'development',
      bytecode: false,

      ...this.instanceMetroOptions,
      baseUrl,
      routerRoot,
      isExporting,
      ...specificOptions,
    });
  }

  async watchEnvironmentVariables() {
    if (!this.instance) {
      throw new Error(
        'Cannot observe environment variable changes without a running Metro instance.'
      );
    }
    if (!this.metro) {
      // This can happen when the run command is used and the server is already running in another
      // process.
      debug('Skipping Environment Variable observation because Metro is not running (headless).');
      return;
    }

    const envFiles = runtimeEnv
      .getFiles(process.env.NODE_ENV)
      .map((fileName) => path.join(this.projectRoot, fileName));

    observeFileChanges(
      {
        metro: this.metro,
        server: this.instance.server,
      },
      envFiles,
      () => {
        debug('Reloading environment variables...');
        // Force reload the environment variables.
        runtimeEnv.load(this.projectRoot, { force: true });
      }
    );
  }

<<<<<<< HEAD
  /** RSC Client boundaries */
  private clientModuleMap = new Map<string, Set<string>>();

  public getClientModules(input: string) {
    const key = input.replace(/^\.\//, '');
    console.log('getClientModules:', input, key, this.clientModuleMap.keys(), this.clientModuleMap);
    const idSet = this.clientModuleMap.get(key);
    return Array.from(idSet || []);
  }

  public async bundleMultiEntryGraph(entries: readonly string[], options: ExpoMetroOptions) {
    const directOptions = getMetroDirectBundleOptions(options);

    // const { customResolverOptions, ...defaultTransformInputOptions } = Server.DEFAULT_GRAPH_OPTIONS;

    const multiGraph = await this.metro!.getBundler().buildGraphForEntries(
      entries,
      {
        // ...defaultTransformInputOptions,
        hot: false,

        unstable_transformProfile: directOptions.unstable_transformProfile!,
        customTransformOptions: directOptions.customTransformOptions,
        dev: directOptions.dev!,
        minify: directOptions.minify!,
        platform: directOptions.platform,
        type: 'module',
      },
      { customResolverOptions: directOptions.customResolverOptions },
      {
        onProgress(numProcessed, total) {
          console.log(`Processed ${numProcessed} of ${total} modules...`);
        },
        shallow: false,
        // TODO: progress bar support.
        // onProgress
      }
    );
    // TODO: Run graph through multi-entry serializer for splitting.

    console.log('multiGraph:', multiGraph);

    // TODO
    process.exit(0);
    return '';
  }

  createMetroSsr(options: StaticRenderOptions) {
    return createMetroSsr(this.projectRoot, this.getDevServerUrl()!, options);
=======
  getExpoLineOptions() {
    return this.instanceMetroOptions;
>>>>>>> 8cc11815
  }

  protected async startImplementationAsync(
    options: BundlerStartOptions
  ): Promise<DevServerInstance> {
    options.port = await this.resolvePortAsync(options);
    this.urlCreator = this.getUrlCreator(options);

    const config = getConfig(this.projectRoot, { skipSDKVersionRequirement: true });
    const { exp } = config;
    const useServerRendering = ['static', 'server'].includes(exp.web?.output ?? '');
    const baseUrl = getBaseUrlFromExpoConfig(exp);
    const asyncRoutes = getAsyncRoutesFromExpoConfig(exp, options.mode ?? 'development', 'web');
    const routerRoot = getRouterDirectoryModuleIdWithManifest(this.projectRoot, exp);
    const appDir = path.join(this.projectRoot, routerRoot);
    const mode = options.mode ?? 'development';

    this.instanceMetroOptions = {
      isExporting: !!options.isExporting,
      baseUrl,
      mode,
      routerRoot,
      minify: options.minify,
      asyncRoutes,
      // Options that are changing between platforms like engine, platform, and environment aren't set here.
    };

    const parsedOptions = {
      port: options.port,
      maxWorkers: options.maxWorkers,
      resetCache: options.resetDevServer,
    };

    // Required for symbolication:
    process.env.EXPO_DEV_SERVER_ORIGIN = `http://localhost:${options.port}`;
    const serverRoot = getMetroServerRoot(this.projectRoot);

    const { metro, server, middleware, messageSocket } = await instantiateMetroAsync(
      this,
      parsedOptions,
      {
        isExporting: !!options.isExporting,
      }
    );

    const manifestMiddleware = await this.getManifestMiddlewareAsync(options);

    // Important that we noop source maps for context modules as soon as possible.
    prependMiddleware(middleware, new ContextModuleSourceMapsMiddleware().getHandler());

    // We need the manifest handler to be the first middleware to run so our
    // routes take precedence over static files. For example, the manifest is
    // served from '/' and if the user has an index.html file in their project
    // then the manifest handler will never run, the static middleware will run
    // and serve index.html instead of the manifest.
    // https://github.com/expo/expo/issues/13114
    prependMiddleware(middleware, manifestMiddleware.getHandler());

    middleware.use(
      new InterstitialPageMiddleware(this.projectRoot, {
        // TODO: Prevent this from becoming stale.
        scheme: options.location.scheme ?? null,
      }).getHandler()
    );
    middleware.use(new ReactDevToolsPageMiddleware(this.projectRoot).getHandler());
    middleware.use(
      new DevToolsPluginMiddleware(this.projectRoot, this.devToolsPluginManager).getHandler()
    );

    const deepLinkMiddleware = new RuntimeRedirectMiddleware(this.projectRoot, {
      onDeepLink: getDeepLinkHandler(this.projectRoot),
      getLocation: ({ runtime }) => {
        if (runtime === 'custom') {
          return this.urlCreator?.constructDevClientUrl();
        } else {
          return this.urlCreator?.constructUrl({
            scheme: 'exp',
          });
        }
      },
    });
    middleware.use(deepLinkMiddleware.getHandler());

    middleware.use(new CreateFileMiddleware(this.projectRoot).getHandler());

    // Append support for redirecting unhandled requests to the index.html page on web.
    if (this.isTargetingWeb()) {
      // This MUST be after the manifest middleware so it doesn't have a chance to serve the template `public/index.html`.
      middleware.use(new ServeStaticMiddleware(this.projectRoot).getHandler());

      // This should come after the static middleware so it doesn't serve the favicon from `public/favicon.ico`.
      middleware.use(new FaviconMiddleware(this.projectRoot).getHandler());

      const rscPath = getRscPathFromExpoConfig(exp);
      const baseUrl = getBaseUrlFromExpoConfig(exp);
      const routerRoot = getRouterDirectoryModuleIdWithManifest(this.projectRoot, exp);

      const metroSsr = this.createMetroSsr({
        dev: options.mode !== 'production',
        platform: 'web',
        minify: options.minify,
        baseUrl,
        rscPath,
        isReactServer: true,
        routerRoot,
        isExporting: !!options.isExporting,
        environment: 'node',
      });

      let rscPathPrefix = '/' + rscPath.replace(/^\/+/, '').replace(/\/+$/, '');
      if (rscPathPrefix !== '/') {
        rscPathPrefix += '/';
      }

      const sendResponse = async (req: ServerRequest, res: ServerResponse) => {
        const url = new URL(req.url!, this.getDevServerUrl()!);

        const route = url.pathname.replace(rscPathPrefix, '');

        // console.log('Render route:', route, url);

        const mode = options.mode ?? 'development';
        try {
          // TODO: Extract CSS Modules / Assets from the bundler process
          const { serverUrl, renderToPipeableStream } = await this.getReactServerFunctionAsync({
            mode,
            platform: url.searchParams.get('platform') ?? 'web',
            minify: options.minify,
            baseUrl,
            isReactServer: true,
            routerRoot,
            isExporting: !!options.isExporting,
            rscPath,
          });

          const input = './index.tsx';

          const pipe = await renderToPipeableStream(
            { $$route: input },
            {
              mode,
              isExporting: !!options.isExporting,
              serverUrl: new URL(serverUrl),
              serverRoot,
              url,
              method: req.method!,
              input: route,
              body: req.method === 'POST' ? createReadableStreamFromReadable(req) : null,
              customImport: async (relativeDevServerUrl: string): Promise<any> => {
                const url = new URL(relativeDevServerUrl, this.getDevServerUrl()!);
                url.searchParams.set('runModule', 'true');
                url.searchParams.set('runModule', 'true');
                const rsc = true;
                url.searchParams.set('transform.rsc', String(rsc));
                url.searchParams.set('resolver.rsc', String(rsc));

                const urlString = url.toString();
                const contents = await metroFetchAsync(urlString);
                // console.log('Server action:');
                // console.log(contents);
                return evalMetro(this.projectRoot, contents.src, contents.filename);
              },
              onReload: (...args: any[]) => {
                // Send reload command to client from Fast Refresh code.
                debug('[CLI]: Reload RSC:', args);

                // TODO: Target only certain platforms
                this.broadcastMessage('reload');
              },
              moduleIdCallback: (moduleInfo: {
                id: string;
                chunks: string[];
                name: string;
                async: boolean;
              }) => {
                // Collect the client boundaries while rendering the server components.
                // Indexed by routes.
                let idSet = this.clientModuleMap.get(route);
                if (!idSet) {
                  idSet = new Set();
                  this.clientModuleMap.set(route, idSet);
                }
                idSet.add(moduleInfo.id);
              },
            }
          );

          // wrap the response and intercept errors during stream
          respond(res, new ExpoResponse(pipe));
        } catch (error: any) {
          await logMetroError(this.projectRoot, { error });
          res.statusCode = 500;
          res.statusMessage = `Metro Bundler encountered an error (check the terminal for more info).`;

          const sanitizedServerMessage = stripAnsi(error.message);
          res.write(`Metro Bundler encountered an error: ` + sanitizedServerMessage);
          res.end();
        }
      };

      // Server components
      middleware.use(async (req: ServerRequest, res: ServerResponse, next: ServerNext) => {
        if (!req?.url || !req.url.startsWith(rscPathPrefix)) {
          return next();
        }
        return sendResponse(req, res);
      });

      // middleware.use(async (req: ServerRequest, res: ServerResponse, next: ServerNext) => {
      //   const devMiddleware = (await metroSsr.ssrLoadModule(
      //     require.resolve('expo-router/build/static/handler-dev.js')
      //   )) as typeof import('expo-router/build/static/handler-dev');

      //   const handler = await devMiddleware.createHandler({
      //     projectRoot: this.projectRoot,
      //     config: {
      //       basePath: baseUrl,
      //       htmlHead: '',
      //       mainJs: '',
      //       publicDir: '',
      //       rscPath: '/rsc',
      //       srcDir: '',
      //     },
      //     async renderRscWithWorker(props) {
      //       return null;
      //     },
      //     ssrLoadModule: metroSsr.ssrLoadModule,
      //     async transformIndexHtml(pathname, data) {
      //       const start = `<!DOCTYPE html>
      //       <html>
      //         <head>
      //           <meta charset="utf-8" />
      //           <meta httpEquiv="X-UA-Compatible" content="IE=edge" />
      //           <meta name="viewport" content="width=device-width, initial-scale=1, minimum-scale=1, maximum-scale=1.00001, viewport-fit=cover" />
      //         </head>
      //         <body></body>
      //       </html>`;

      //       // TODO: Run additional plugins.

      //       return start;
      //     },
      //     env: process.env,
      //     ssr: true,
      //   });

      //   return handler(req, res, next);
      // });

      if (useServerRendering) {
<<<<<<< HEAD
        const baseUrl = getBaseUrlFromExpoConfig(exp);
        const asyncRoutes = getAsyncRoutesFromExpoConfig(exp, options.mode ?? 'development', 'web');
        const routerRoot = getRouterDirectoryModuleIdWithManifest(this.projectRoot, exp);
        const appDir = path.join(this.projectRoot, routerRoot);

=======
>>>>>>> 8cc11815
        middleware.use(
          createRouteHandlerMiddleware(this.projectRoot, {
            appDir,
            routerRoot,
            config,
<<<<<<< HEAD
            isExporting: !!options.isExporting,
            getWebBundleUrl: manifestMiddleware.getWebBundleUrl.bind(manifestMiddleware),
            getStaticPageAsync: (pathname) => {
              console.log('getStaticPageAsync:', options.isExporting);
              return this.getStaticPageAsync(pathname, {
                isExporting: !!options.isExporting,
                mode: options.mode ?? 'development',
                minify: options.minify,
                baseUrl,
                rscPath,
                asyncRoutes,
                routerRoot,
              });
=======
            bundleApiRoute: (functionFilePath) => this.ssrImportApiRoute(functionFilePath),
            getStaticPageAsync: (pathname) => {
              return this.getStaticPageAsync(pathname);
>>>>>>> 8cc11815
            },
          })
        );

        observeAnyFileChanges(
          {
            metro,
            server,
          },
          (events) => {
            if (exp.web?.output === 'server') {
              // NOTE(EvanBacon): We aren't sure what files the API routes are using so we'll just invalidate
              // aggressively to ensure we always have the latest. The only caching we really get here is for
              // cases where the user is making subsequent requests to the same API route without changing anything.
              // This is useful for testing but pretty suboptimal. Luckily our caching is pretty aggressive so it makes
              // up for a lot of the overhead.
              this.invalidateApiRouteCache();
            } else if (!hasWarnedAboutApiRoutes()) {
              for (const event of events) {
                if (
                  // If the user did not delete a file that matches the Expo Router API Route convention, then we should warn that
                  // API Routes are not enabled in the project.
                  event.metadata?.type !== 'd' &&
                  // Ensure the file is in the project's routes directory to prevent false positives in monorepos.
                  event.filePath.startsWith(appDir) &&
                  isApiRouteConvention(event.filePath)
                ) {
                  warnInvalidWebOutput();
                }
              }
            }
          }
        );
      } else {
        // This MUST run last since it's the fallback.
        middleware.use(
          new HistoryFallbackMiddleware(manifestMiddleware.getHandler().internal).getHandler()
        );
      }
    }
    // Extend the close method to ensure that we clean up the local info.
    const originalClose = server.close.bind(server);

    server.close = (callback?: (err?: Error) => void) => {
      return originalClose((err?: Error) => {
        this.instance = null;
        this.metro = null;
        callback?.(err);
      });
    };

    this.metro = metro;
    return {
      server,
      location: {
        // The port is the main thing we want to send back.
        port: options.port,
        // localhost isn't always correct.
        host: 'localhost',
        // http is the only supported protocol on native.
        url: `http://localhost:${options.port}`,
        protocol: 'http',
      },
      middleware,
      messageSocket,
    };
  }

  public async waitForTypeScriptAsync(): Promise<boolean> {
    if (!this.instance) {
      throw new Error('Cannot wait for TypeScript without a running server.');
    }

    return new Promise<boolean>((resolve) => {
      if (!this.metro) {
        // This can happen when the run command is used and the server is already running in another
        // process. In this case we can't wait for the TypeScript check to complete because we don't
        // have access to the Metro server.
        debug('Skipping TypeScript check because Metro is not running (headless).');
        return resolve(false);
      }

      const off = metroWatchTypeScriptFiles({
        projectRoot: this.projectRoot,
        server: this.instance!.server,
        metro: this.metro,
        tsconfig: true,
        throttle: true,
        eventTypes: ['change', 'add'],
        callback: async () => {
          // Run once, this prevents the TypeScript project prerequisite from running on every file change.
          off();
          const { TypeScriptProjectPrerequisite } = await import(
            '../../doctor/typescript/TypeScriptProjectPrerequisite.js'
          );

          try {
            const req = new TypeScriptProjectPrerequisite(this.projectRoot);
            await req.bootstrapAsync();
            resolve(true);
          } catch (error: any) {
            // Ensure the process doesn't fail if the TypeScript check fails.
            // This could happen during the install.
            Log.log();
            Log.error(
              chalk.red`Failed to automatically setup TypeScript for your project. Try restarting the dev server to fix.`
            );
            Log.exception(error);
            resolve(false);
          }
        },
      });
    });
  }

  public async startTypeScriptServices() {
    return startTypescriptTypeGenerationAsync({
      server: this.instance?.server,
      metro: this.metro,
      projectRoot: this.projectRoot,
    });
  }

  protected getConfigModuleIds(): string[] {
    return ['./metro.config.js', './metro.config.json', './rn-cli.config.js'];
  }

  private pendingRouteOperations = new Map<
    string,
    Promise<{ src: string; filename: string } | null>
  >();

  // API Routes

  // Bundle the API Route with Metro and return the string contents to be evaluated in the server.
  private async bundleApiRoute(
    filePath: string
  ): Promise<{ src: string; filename: string } | null | undefined> {
    if (this.pendingRouteOperations.has(filePath)) {
      return this.pendingRouteOperations.get(filePath);
    }
    const bundleAsync = async () => {
      try {
        debug('Bundle API route:', this.instanceMetroOptions.routerRoot, filePath);
        return await this.ssrLoadModuleContents(filePath);
      } catch (error: any) {
        if (error instanceof Error) {
          await logMetroErrorAsync({ error, projectRoot: this.projectRoot });
        }
        throw error;
      } finally {
        // pendingRouteOperations.delete(filepath);
      }
    };
    const route = bundleAsync();

    this.pendingRouteOperations.set(filePath, route);
    return route;
  }

  private async ssrImportApiRoute(
    filePath: string
  ): Promise<null | Record<string, Function> | Response> {
    // TODO: Cache the evaluated function.
    try {
      const apiRoute = await this.bundleApiRoute(filePath);

      if (!apiRoute?.src) {
        return null;
      }
      return evalMetroNoHandling(this.projectRoot, apiRoute.src, apiRoute.filename);
    } catch (error) {
      // Format any errors that were thrown in the global scope of the evaluation.
      if (error instanceof Error) {
        try {
          const htmlServerError = await getErrorOverlayHtmlAsync({
            error,
            projectRoot: this.projectRoot,
            routerRoot: this.getExpoLineOptions().routerRoot!,
          });

          return new Response(htmlServerError, {
            status: 500,
            headers: {
              'Content-Type': 'text/html',
            },
          });
        } catch (internalError) {
          debug('Failed to generate Metro server error UI for API Route error:', internalError);
          throw error;
        }
      } else {
        throw error;
      }
    }
  }

  private invalidateApiRouteCache() {
    this.pendingRouteOperations.clear();
  }
}

export function getDeepLinkHandler(projectRoot: string): DeepLinkHandler {
  return async ({ runtime }) => {
    if (runtime === 'expo') return;
    const { exp } = getConfig(projectRoot);
    await logEventAsync('dev client start command', {
      status: 'started',
      ...getDevClientProperties(projectRoot, exp),
    });
  };
}<|MERGE_RESOLUTION|>--- conflicted
+++ resolved
@@ -7,13 +7,10 @@
 import { getConfig } from '@expo/config';
 import * as runtimeEnv from '@expo/env';
 import { SerialAsset } from '@expo/metro-config/build/serializer/serializerAssets';
-<<<<<<< HEAD
 import { ExpoResponse } from '@expo/server';
 import { respond } from '@expo/server/build/vendor/http';
 import { createReadableStreamFromReadable } from '@remix-run/node';
-=======
 import assert from 'assert';
->>>>>>> 8cc11815
 import chalk from 'chalk';
 import { AssetData, Server } from 'metro';
 import fetch from 'node-fetch';
@@ -22,11 +19,8 @@
 import { createRouteHandlerMiddleware } from './createServerRouteMiddleware';
 import { ExpoRouterServerManifestV1, fetchManifest } from './fetchRouterManifest';
 import { instantiateMetroAsync } from './instantiateMetro';
-<<<<<<< HEAD
 import { logMetroError } from './metroErrorInterface';
-=======
 import { getErrorOverlayHtmlAsync, logMetroErrorAsync } from './metroErrorInterface';
->>>>>>> 8cc11815
 import { metroWatchTypeScriptFiles } from './metroWatchTypeScriptFiles';
 import {
   getRouterDirectoryModuleIdWithManifest,
@@ -44,18 +38,17 @@
 import { getFreePortAsync } from '../../../utils/port';
 import { BundlerDevServer, BundlerStartOptions, DevServerInstance } from '../BundlerDevServer';
 import {
-<<<<<<< HEAD
   StaticRenderOptions,
   createMetroSsr,
   evalMetro,
   getStaticRenderFunctions,
   getStaticRenderFunctionsForEntry,
   metroFetchAsync,
-=======
+} from '../getStaticRenderFunctions';
+import {
   evalMetroNoHandling,
   getStaticRenderFunctionsForEntry,
   requireFileContentsWithMetro,
->>>>>>> 8cc11815
 } from '../getStaticRenderFunctions';
 import { ContextModuleSourceMapsMiddleware } from '../middleware/ContextModuleSourceMapsMiddleware';
 import { CreateFileMiddleware } from '../middleware/CreateFileMiddleware';
@@ -74,14 +67,10 @@
   ExpoMetroOptions,
   createBundleUrlPath,
   getAsyncRoutesFromExpoConfig,
-<<<<<<< HEAD
-  ExpoMetroOptions,
   getMetroDirectBundleOptions,
   getRscPathFromExpoConfig,
-=======
   getBaseUrlFromExpoConfig,
   shouldEnableAsyncImports,
->>>>>>> 8cc11815
 } from '../middleware/metroOptions';
 import { prependMiddleware } from '../middleware/mutations';
 import { ServerNext, ServerRequest, ServerResponse } from '../middleware/server.types';
@@ -152,18 +141,7 @@
 
     for (const route of manifest.apiRoutes) {
       const filepath = path.join(appDir, route.file);
-<<<<<<< HEAD
-      const contents = await bundleApiRoute(this.projectRoot, filepath, {
-        mode,
-        routerRoot,
-        port: this.getInstance()?.location.port,
-        shouldThrow: true,
-        baseUrl,
-        isExporting: true,
-      });
-=======
       const contents = await this.bundleApiRoute(filepath);
->>>>>>> 8cc11815
       const artifactFilename = path.join(
         outputDir,
         path.relative(appDir, filepath.replace(/\.[tj]sx?$/, '.js'))
@@ -204,25 +182,7 @@
     return manifest;
   }
 
-<<<<<<< HEAD
-  async getStaticRenderFunctionAsync({
-    mode,
-    minify = mode !== 'development',
-    baseUrl,
-    rscPath,
-    isReactServer,
-    routerRoot,
-  }: {
-    mode: 'development' | 'production';
-    minify?: boolean;
-    baseUrl: string;
-    rscPath: string;
-    isReactServer?: boolean;
-    routerRoot: string;
-  }): Promise<{
-=======
   async getStaticRenderFunctionAsync(): Promise<{
->>>>>>> 8cc11815
     serverManifest: ExpoRouterServerManifestV1;
     manifest: ExpoRouterRuntimeManifest;
     renderAsync: (path: string) => Promise<string>;
@@ -236,19 +196,6 @@
     const url = this.getDevServerUrl()!;
 
     const { getStaticContent, getManifest, getBuildTimeServerManifestAsync } =
-<<<<<<< HEAD
-      await getStaticRenderFunctions(this.projectRoot, url, {
-        minify,
-        dev: mode !== 'production',
-        // Ensure the API Routes are included
-        environment: 'node',
-        baseUrl,
-        rscPath,
-        routerRoot,
-        isReactServer,
-        isExporting: true,
-      });
-=======
       await this.ssrLoadModule<typeof import('expo-router/build/static/renderStaticContent')>(
         'expo-router/node/render.js',
         {
@@ -257,7 +204,6 @@
           isExporting,
         }
       );
->>>>>>> 8cc11815
 
     return {
       serverManifest: await getBuildTimeServerManifestAsync(),
@@ -321,31 +267,14 @@
 
   async getStaticResourcesAsync({
     includeSourceMaps,
-<<<<<<< HEAD
-    baseUrl,
-    rscPath,
     mainModuleName,
-    isExporting,
-    asyncRoutes,
-    routerRoot,
-    clientBoundaries,
-=======
-    mainModuleName,
->>>>>>> 8cc11815
+    clientBoundaries = this.instanceMetroOptions.clientBoundaries ?? [],
   }: {
     includeSourceMaps?: boolean;
-<<<<<<< HEAD
-    baseUrl?: string;
-    rscPath?: string;
     mainModuleName?: string;
-    asyncRoutes: boolean;
-    routerRoot: string;
-    clientBoundaries: string[];
-  }): Promise<{ artifacts: SerialAsset[]; assets?: AssetData[] }> {
-=======
-    mainModuleName?: string;
+    clientBoundaries?: string[];
   } = {}): Promise<{ artifacts: SerialAsset[]; assets?: AssetData[] }> {
-    const { mode, minify, isExporting, baseUrl, routerRoot, asyncRoutes } =
+    const { mode, minify, rscPath, isExporting, baseUrl, routerRoot, asyncRoutes } =
       this.instanceMetroOptions;
     assert(
       mode != null &&
@@ -359,7 +288,6 @@
 
     const platform = 'web';
 
->>>>>>> 8cc11815
     const devBundleUrlPathname = createBundleUrlPath({
       platform,
       mode,
@@ -374,7 +302,6 @@
       rscPath,
       isExporting,
       routerRoot,
-<<<<<<< HEAD
       clientBoundaries,
       // ignoredModules: isExporting
       //   ? []
@@ -385,9 +312,7 @@
       //       'react-native',
       //       'react-native-web',
       //     ],
-=======
       bytecode: false,
->>>>>>> 8cc11815
     });
     console.log('devBundleUrlPathname:', devBundleUrlPathname, clientBoundaries);
 
@@ -450,31 +375,17 @@
     );
   }
 
-<<<<<<< HEAD
-  private async getStaticPageAsync(
-    pathname: string,
-    {
+  private async getStaticPageAsync(pathname: string) {
+    const {
       mode,
-      minify = mode !== 'development',
+      minify,
+      isExporting,
+      rscPath,
+      clientBoundaries,
       baseUrl,
-      rscPath,
       routerRoot,
-      isExporting,
       asyncRoutes,
-    }: {
-      isExporting: boolean;
-      mode: 'development' | 'production';
-      minify?: boolean;
-      baseUrl: string;
-      rscPath: string;
-      asyncRoutes: boolean;
-      routerRoot: string;
-    }
-  ) {
-=======
-  private async getStaticPageAsync(pathname: string) {
-    const { mode, minify, isExporting, baseUrl, routerRoot, asyncRoutes } =
-      this.instanceMetroOptions;
+    } = this.instanceMetroOptions;
     assert(
       mode != null &&
         minify != null &&
@@ -486,7 +397,6 @@
     );
     const platform = 'web';
 
->>>>>>> 8cc11815
     const devBundleUrlPathname = createBundleUrlPath({
       platform,
       mode,
@@ -498,7 +408,6 @@
       isExporting,
       asyncRoutes,
       routerRoot,
-<<<<<<< HEAD
       // ignoredModules: isExporting
       //   ? []
       //   : [
@@ -508,24 +417,6 @@
       //       'react-native',
       //       'react-native-web',
       //     ],
-    });
-
-    const bundleStaticHtml = async (): Promise<string> => {
-      const { getStaticContent } = await getStaticRenderFunctions(
-        this.projectRoot,
-        this.getDevServerUrl()!,
-        {
-          minify: false,
-          dev: mode !== 'production',
-          // Ensure the API Routes are included
-          environment: 'node',
-          baseUrl,
-          rscPath,
-          routerRoot,
-          isExporting,
-        }
-      );
-=======
       bytecode: false,
     });
 
@@ -538,28 +429,16 @@
         isExporting,
         platform,
       });
->>>>>>> 8cc11815
 
       const location = new URL(pathname, this.getDevServerUrl()!);
       return await getStaticContent(location);
     };
 
     const [{ artifacts: resources }, staticHtml] = await Promise.all([
-<<<<<<< HEAD
       this.getStaticResourcesAsync({
-        isExporting,
-        mode,
-        minify,
-        baseUrl,
-        rscPath,
-        asyncRoutes,
-        routerRoot,
         // TODO(Bacon-RSC): Check this
         clientBoundaries: [],
       }),
-=======
-      this.getStaticResourcesAsync(),
->>>>>>> 8cc11815
       bundleStaticHtml(),
     ]);
     const content = serializeHtmlWithAssets({
@@ -666,7 +545,6 @@
     );
   }
 
-<<<<<<< HEAD
   /** RSC Client boundaries */
   private clientModuleMap = new Map<string, Set<string>>();
 
@@ -716,10 +594,10 @@
 
   createMetroSsr(options: StaticRenderOptions) {
     return createMetroSsr(this.projectRoot, this.getDevServerUrl()!, options);
-=======
+  }
+
   getExpoLineOptions() {
     return this.instanceMetroOptions;
->>>>>>> 8cc11815
   }
 
   protected async startImplementationAsync(
@@ -970,38 +848,14 @@
       // });
 
       if (useServerRendering) {
-<<<<<<< HEAD
-        const baseUrl = getBaseUrlFromExpoConfig(exp);
-        const asyncRoutes = getAsyncRoutesFromExpoConfig(exp, options.mode ?? 'development', 'web');
-        const routerRoot = getRouterDirectoryModuleIdWithManifest(this.projectRoot, exp);
-        const appDir = path.join(this.projectRoot, routerRoot);
-
-=======
->>>>>>> 8cc11815
         middleware.use(
           createRouteHandlerMiddleware(this.projectRoot, {
             appDir,
             routerRoot,
             config,
-<<<<<<< HEAD
-            isExporting: !!options.isExporting,
-            getWebBundleUrl: manifestMiddleware.getWebBundleUrl.bind(manifestMiddleware),
-            getStaticPageAsync: (pathname) => {
-              console.log('getStaticPageAsync:', options.isExporting);
-              return this.getStaticPageAsync(pathname, {
-                isExporting: !!options.isExporting,
-                mode: options.mode ?? 'development',
-                minify: options.minify,
-                baseUrl,
-                rscPath,
-                asyncRoutes,
-                routerRoot,
-              });
-=======
             bundleApiRoute: (functionFilePath) => this.ssrImportApiRoute(functionFilePath),
             getStaticPageAsync: (pathname) => {
               return this.getStaticPageAsync(pathname);
->>>>>>> 8cc11815
             },
           })
         );
