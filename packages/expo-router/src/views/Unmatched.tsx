--- conflicted
+++ resolved
@@ -1,10 +1,6 @@
-<<<<<<< HEAD
-'use client';
-=======
 // Copyright © 2024 650 Industries.
 'use client';
 
->>>>>>> 4d2c67cd
 import { createURL } from 'expo-linking';
 import React, { type PropsWithChildren } from 'react';
 import { StyleSheet, Text, View } from 'react-native';
