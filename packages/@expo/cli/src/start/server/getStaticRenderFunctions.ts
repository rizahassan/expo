/**
 * Copyright © 2022 650 Industries.
 *
 * This source code is licensed under the MIT license found in the
 * LICENSE file in the root directory of this source tree.
 */
import fs from 'fs';
import fetch from 'node-fetch';
import path from 'path';
import requireString from 'require-from-string';
import resolveFrom from 'resolve-from';

import { logMetroError, logMetroErrorAsync } from './metro/metroErrorInterface';
import { getMetroServerRoot } from './middleware/ManifestMiddleware';
import { createBundleUrlPath } from './middleware/metroOptions';
import { stripAnsi } from '../../utils/ansi';
import { delayAsync } from '../../utils/delay';
import { SilentError } from '../../utils/errors';
import { memoize } from '../../utils/fn';
import { profile } from '../../utils/profile';

type StaticRenderOptions = {
  // Ensure the style format is `css-xxxx` (prod) instead of `css-view-xxxx` (dev)
  dev?: boolean;
  minify?: boolean;
  platform?: string;
  environment?: 'node';
  engine?: 'hermes';
  baseUrl: string;
  routerRoot: string;
};

class MetroNodeError extends Error {
  constructor(
    message: string,
    public rawObject: any
  ) {
    super(message);
  }
}

const debug = require('debug')('expo:start:server:node-renderer') as typeof console.log;

const cachedSourceMaps: Map<string, { url: string; map: string }> = new Map();

// Support unhandled rejections
require('source-map-support').install({
  retrieveSourceMap(source: string) {
    if (cachedSourceMaps.has(source)) {
      return cachedSourceMaps.get(source);
    }
    return null;
  },
});

function wrapBundle(str: string) {
  // Skip the metro runtime so debugging is a bit easier.
  // Replace the __r() call with an export statement.
  // Use gm to apply to the last require line. This is needed when the bundle has side-effects.
  return str.replace(/^(__r\(.*\);)$/gm, 'module.exports = $1');
}

// TODO(EvanBacon): Group all the code together and version.
const getRenderModuleId = (
  projectRoot: string,
  entry: string = 'expo-router/node/render.js'
): string => {
  const moduleId = resolveFrom.silent(projectRoot, entry);
  if (!moduleId) {
    throw new Error(
      `A version of expo-router with Node.js support is not installed in the project.`
    );
  }

  return moduleId;
};

<<<<<<< HEAD
type StaticRenderOptions = {
  // Ensure the style format is `css-xxxx` (prod) instead of `css-view-xxxx` (dev)
  dev?: boolean;
  minify?: boolean;
  platform?: string;
  environment?: 'node';
  engine?: 'hermes';
  baseUrl: string;
  isReactServer?: boolean;
  routerRoot: string;
};

=======
>>>>>>> 6961e352
const moveStaticRenderFunction = memoize(async (projectRoot: string, requiredModuleId: string) => {
  // Copy the file into the project to ensure it works in monorepos.
  // This means the file cannot have any relative imports.
  const tempDir = path.join(projectRoot, '.expo/static');
  await fs.promises.mkdir(tempDir, { recursive: true });
  const moduleId = path.join(tempDir, 'render.js');
  await fs.promises.writeFile(moduleId, await fs.promises.readFile(requiredModuleId, 'utf8'));
  // Sleep to give watchman time to register the file.
  await delayAsync(50);
  return moduleId;
});

/** @returns the js file contents required to generate the static generation function. */
async function getStaticRenderFunctionsContentAsync(
  projectRoot: string,
  devServerUrl: string,
<<<<<<< HEAD
  {
    dev = false,
    minify = false,
    environment,
    baseUrl,
    routerRoot,
    isReactServer,
    engine,
    platform,
  }: StaticRenderOptions,
  entry?: string
=======
  { dev = false, minify = false, environment, baseUrl, routerRoot }: StaticRenderOptions
>>>>>>> 6961e352
): Promise<{ src: string; filename: string }> {
  const root = getMetroServerRoot(projectRoot);
  const requiredModuleId = getRenderModuleId(root, entry);
  let moduleId = requiredModuleId;

  // Cannot be accessed using Metro's server API, we need to move the file
  // into the project root and try again.
  if (path.relative(root, moduleId).startsWith('..')) {
    moduleId = await moveStaticRenderFunction(projectRoot, requiredModuleId);
  }

  return requireFileContentsWithMetro(root, devServerUrl, moduleId, {
    dev,
    minify,
    environment,
    baseUrl,
    routerRoot,
    isReactServer,
    engine,
    platform,
  });
}

async function ensureFileInRootDirectory(projectRoot: string, otherFile: string) {
  // Cannot be accessed using Metro's server API, we need to move the file
  // into the project root and try again.
  if (!path.relative(projectRoot, otherFile).startsWith('..' + path.sep)) {
    return otherFile;
  }

  // Copy the file into the project to ensure it works in monorepos.
  // This means the file cannot have any relative imports.
  const tempDir = path.join(projectRoot, '.expo/static-tmp');
  await fs.promises.mkdir(tempDir, { recursive: true });
  const moduleId = path.join(tempDir, path.basename(otherFile));
  await fs.promises.writeFile(moduleId, await fs.promises.readFile(otherFile, 'utf8'));
  // Sleep to give watchman time to register the file.
  await delayAsync(50);
  return moduleId;
}

export async function createMetroEndpointAsync(
  projectRoot: string,
  devServerUrl: string,
  absoluteFilePath: string,
  {
    dev = false,
    platform = 'web',
    minify = false,
    environment,
    engine = 'hermes',
    baseUrl,
    isReactServer,
    routerRoot,
  }: StaticRenderOptions
): Promise<string> {
  const root = getMetroServerRoot(projectRoot);
  const safeOtherFile = await ensureFileInRootDirectory(projectRoot, absoluteFilePath);
  const serverPath = path.relative(root, safeOtherFile).replace(/\.[jt]sx?$/, '');

  const urlFragment = createBundleUrlPath({
    platform,
    mode: dev ? 'development' : 'production',
    mainModuleName: serverPath,
    engine,
    environment,
    lazy: false,
    minify,
    baseUrl,
    isExporting: true,
    rsc: isReactServer,
    asyncRoutes: false,
    routerRoot,
    inlineSourceMap: false,
  });

  let url: string;
  if (devServerUrl) {
    url = new URL(urlFragment.replace(/^\//, ''), devServerUrl).toString();
  } else {
    url = '/' + urlFragment.replace(/^\/+/, '');
  }
  debug('fetching from Metro:', root, serverPath, url);
  return url;
}

export async function requireFileContentsWithMetro(
  projectRoot: string,
  devServerUrl: string,
  absoluteFilePath: string,
  props: StaticRenderOptions
): Promise<{ src: string; filename: string }> {
  const url = await createMetroEndpointAsync(projectRoot, devServerUrl, absoluteFilePath, props);

  return { src: await metroFetchAsync(url), filename: url };
}

export async function metroFetchAsync(url: string): Promise<string> {
  const res = await fetch(url);

  // TODO: Improve error handling
  if (res.status === 500) {
    const text = await res.text();
    if (text.startsWith('{"originModulePath"') || text.startsWith('{"type":"TransformError"')) {
      const errorObject = JSON.parse(text);

      throw new MetroNodeError(stripAnsi(errorObject.message) ?? errorObject.message, errorObject);
    }
    throw new Error(`[${res.status}]: ${res.statusText}\n${text}`);
  }

  if (!res.ok) {
    throw new Error(`Error fetching bundle for static rendering: ${res.status} ${res.statusText}`);
  }

  const content = await res.text();

  const map = await fetch(url.replace('.bundle?', '.map?')).then((r) => r.json());
  cachedSourceMaps.set(url, { url: projectRoot, map });

  return { src: wrapBundle(content), filename: url };
}

export async function getStaticRenderFunctions(
  projectRoot: string,
  devServerUrl: string,
  options: StaticRenderOptions
): Promise<Record<string, (...args: any[]) => Promise<any>>> {
<<<<<<< HEAD
  return getStaticRenderFunctionsForEntry(
    projectRoot,
    devServerUrl,
    options,
    'expo-router/node/render.js'
  );
}
export async function getStaticRenderFunctionsForEntry(
  projectRoot: string,
  devServerUrl: string,
  options: StaticRenderOptions,
  entry: string
): Promise<Record<string, (...args: any[]) => Promise<any>>> {
=======
>>>>>>> 6961e352
  const { src: scriptContents, filename } = await getStaticRenderFunctionsContentAsync(
    projectRoot,
    devServerUrl,
    options,
    entry
  );

  return evalMetroAndWrapFunctions(projectRoot, scriptContents, filename);
}

function evalMetroAndWrapFunctions<T = Record<string, (...args: any[]) => Promise<any>>>(
  projectRoot: string,
  script: string,
  filename: string
): Promise<T> {
<<<<<<< HEAD
  // console.log(script);
  const contents = evalMetro(script, filename);
=======
  const contents = evalMetro(projectRoot, script, filename);
>>>>>>> 6961e352

  // wrap each function with a try/catch that uses Metro's error formatter
  return Object.keys(contents).reduce((acc, key) => {
    const fn = contents[key];
    if (typeof fn !== 'function') {
      return { ...acc, [key]: fn };
    }

    acc[key] = async function (...props: any[]) {
      try {
        return await fn.apply(this, props);
      } catch (error: any) {
        console.error('Err:', error);
        await logMetroError(projectRoot, { error });
        throw new SilentError(error);
      }
    };
    return acc;
  }, {} as any);
}

<<<<<<< HEAD
export function evalMetro(src: string, filename: string) {
  return profile(requireString, 'eval-metro-bundle')(src, filename);
=======
function evalMetro(projectRoot: string, src: string, filename: string) {
  const originalConsole = {
    log: console.log,
    warn: console.warn,
    error: console.error,
  };
  try {
    return profile(requireString, 'eval-metro-bundle')(src, filename);
  } catch (error: any) {
    // Format any errors that were thrown in the global scope of the evaluation.
    if (error instanceof Error) {
      logMetroErrorAsync({ projectRoot, error }).catch((internalError) => {
        debug('Failed to log metro error:', internalError);
        throw error;
      });
    } else {
      throw error;
    }
  } finally {
    // Restore the original console in case it was modified.
    console.log = originalConsole.log;
    console.warn = originalConsole.warn;
    console.error = originalConsole.error;
  }
>>>>>>> 6961e352
}<|MERGE_RESOLUTION|>--- conflicted
+++ resolved
@@ -27,6 +27,7 @@
   environment?: 'node';
   engine?: 'hermes';
   baseUrl: string;
+  isReactServer?: boolean;
   routerRoot: string;
 };
 
@@ -75,21 +76,6 @@
   return moduleId;
 };
 
-<<<<<<< HEAD
-type StaticRenderOptions = {
-  // Ensure the style format is `css-xxxx` (prod) instead of `css-view-xxxx` (dev)
-  dev?: boolean;
-  minify?: boolean;
-  platform?: string;
-  environment?: 'node';
-  engine?: 'hermes';
-  baseUrl: string;
-  isReactServer?: boolean;
-  routerRoot: string;
-};
-
-=======
->>>>>>> 6961e352
 const moveStaticRenderFunction = memoize(async (projectRoot: string, requiredModuleId: string) => {
   // Copy the file into the project to ensure it works in monorepos.
   // This means the file cannot have any relative imports.
@@ -106,7 +92,6 @@
 async function getStaticRenderFunctionsContentAsync(
   projectRoot: string,
   devServerUrl: string,
-<<<<<<< HEAD
   {
     dev = false,
     minify = false,
@@ -118,9 +103,6 @@
     platform,
   }: StaticRenderOptions,
   entry?: string
-=======
-  { dev = false, minify = false, environment, baseUrl, routerRoot }: StaticRenderOptions
->>>>>>> 6961e352
 ): Promise<{ src: string; filename: string }> {
   const root = getMetroServerRoot(projectRoot);
   const requiredModuleId = getRenderModuleId(root, entry);
@@ -214,11 +196,10 @@
   props: StaticRenderOptions
 ): Promise<{ src: string; filename: string }> {
   const url = await createMetroEndpointAsync(projectRoot, devServerUrl, absoluteFilePath, props);
-
-  return { src: await metroFetchAsync(url), filename: url };
-}
-
-export async function metroFetchAsync(url: string): Promise<string> {
+  return await metroFetchAsync(url);
+}
+
+export async function metroFetchAsync(url: string): Promise<{ src: string; filename: string }> {
   const res = await fetch(url);
 
   // TODO: Improve error handling
@@ -239,7 +220,7 @@
   const content = await res.text();
 
   const map = await fetch(url.replace('.bundle?', '.map?')).then((r) => r.json());
-  cachedSourceMaps.set(url, { url: projectRoot, map });
+  cachedSourceMaps.set(url, { url: '/', map });
 
   return { src: wrapBundle(content), filename: url };
 }
@@ -249,7 +230,6 @@
   devServerUrl: string,
   options: StaticRenderOptions
 ): Promise<Record<string, (...args: any[]) => Promise<any>>> {
-<<<<<<< HEAD
   return getStaticRenderFunctionsForEntry(
     projectRoot,
     devServerUrl,
@@ -263,8 +243,6 @@
   options: StaticRenderOptions,
   entry: string
 ): Promise<Record<string, (...args: any[]) => Promise<any>>> {
-=======
->>>>>>> 6961e352
   const { src: scriptContents, filename } = await getStaticRenderFunctionsContentAsync(
     projectRoot,
     devServerUrl,
@@ -280,12 +258,7 @@
   script: string,
   filename: string
 ): Promise<T> {
-<<<<<<< HEAD
-  // console.log(script);
-  const contents = evalMetro(script, filename);
-=======
   const contents = evalMetro(projectRoot, script, filename);
->>>>>>> 6961e352
 
   // wrap each function with a try/catch that uses Metro's error formatter
   return Object.keys(contents).reduce((acc, key) => {
@@ -307,11 +280,7 @@
   }, {} as any);
 }
 
-<<<<<<< HEAD
-export function evalMetro(src: string, filename: string) {
-  return profile(requireString, 'eval-metro-bundle')(src, filename);
-=======
-function evalMetro(projectRoot: string, src: string, filename: string) {
+export function evalMetro(projectRoot: string, src: string, filename: string) {
   const originalConsole = {
     log: console.log,
     warn: console.warn,
@@ -335,5 +304,4 @@
     console.warn = originalConsole.warn;
     console.error = originalConsole.error;
   }
->>>>>>> 6961e352
 }