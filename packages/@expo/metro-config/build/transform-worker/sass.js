"use strict";
var __importDefault = (this && this.__importDefault) || function (mod) {
    return (mod && mod.__esModule) ? mod : { "default": mod };
};
Object.defineProperty(exports, "__esModule", { value: true });
exports.compileSass = exports.matchSass = void 0;
const resolve_from_1 = __importDefault(require("resolve-from"));
let sassInstance = null;
function getSassInstance(projectRoot) {
    if (!sassInstance) {
        const sassPath = resolve_from_1.default.silent(projectRoot, 'sass');
        if (!sassPath) {
            throw new Error(`Cannot parse Sass files without the module 'sass' installed. Run 'yarn add sass' and try again.`);
        }
        sassInstance = require(sassPath);
    }
    return sassInstance;
}
function matchSass(filename) {
    if (filename.endsWith('.sass')) {
        return 'indented';
    }
    else if (filename.endsWith('.scss')) {
        return 'scss';
    }
    return null;
}
exports.matchSass = matchSass;
function compileSass(projectRoot, { filename, src }, 
// TODO: Expose to users somehow...
options) {
    const sass = getSassInstance(projectRoot);
    const result = sass.compileString(src, options);
    return {
        src: result.css,
        // TODO: Should we use this? Leaning towards no since the CSS will be parsed again by the CSS loader.
        map: result.sourceMap,
    };
}
<<<<<<< HEAD
exports.compileSass = compileSass;
=======
exports.compileSass = compileSass;
//# sourceMappingURL=sass.js.map
>>>>>>> 57989fd8
<|MERGE_RESOLUTION|>--- conflicted
+++ resolved
@@ -37,9 +37,5 @@
         map: result.sourceMap,
     };
 }
-<<<<<<< HEAD
 exports.compileSass = compileSass;
-=======
-exports.compileSass = compileSass;
-//# sourceMappingURL=sass.js.map
->>>>>>> 57989fd8
+//# sourceMappingURL=sass.js.map