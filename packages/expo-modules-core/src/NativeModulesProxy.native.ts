--- conflicted
+++ resolved
@@ -1,9 +1,6 @@
-<<<<<<< HEAD
-=======
 // Copyright © 2024 650 Industries.
 // NOTE: Forcing this to be a client boundary so the errors are a bit clearer. In the future we can
 // make this a shim on the server by ignoring the globals that are missing in React Server contexts (Node.js).
->>>>>>> 4d2c67cd
 'use client';
 
 import { NativeModules } from 'react-native';
