--- conflicted
+++ resolved
@@ -24,10 +24,6 @@
     if (!env_1.env.EXPO_NO_CLIENT_ENV_VARS) {
         processors.push(environmentVariableSerializerPlugin_1.environmentVariableSerializerPlugin);
     }
-<<<<<<< HEAD
-    // processors.push(clientManifestSerializerPlugin);
-=======
->>>>>>> 57989fd8
     return withSerializerPlugins(config, processors, options);
 }
 exports.withExpoSerializers = withExpoSerializers;
@@ -159,40 +155,7 @@
             return null;
         })();
         if (serializerOptions?.outputMode !== 'static') {
-<<<<<<< HEAD
-            const res = await defaultSerializer(...props);
-            //  console.log('>>', res, props);
-            // if (typeof res === 'string')  {}
-            // if (options.runModule) {
-            //   const paths = [...options.runBeforeMainModule, entryPoint];
-            //   for (const path of paths) {
-            //     if (modules.some((module: Module<>) => module.path === path)) {
-            //       const code = options.getRunModuleStatement(
-            //         options.createModuleId(path),
-            //       );
-            //       output.push({
-            //         path: `require-${path}`,
-            //         dependencies: new Map(),
-            //         getSource: (): Buffer => Buffer.from(''),
-            //         inverseDependencies: new CountingSet(),
-            //         output: [
-            //           {
-            //             type: 'js/script/virtual',
-            //             data: {
-            //               code,
-            //               lineCount: countLines(code),
-            //               map: [],
-            //             },
-            //           },
-            //         ],
-            //       });
-            //     }
-            //   }
-            // }
-            return res;
-=======
             return defaultSerializer(...props);
->>>>>>> 57989fd8
         }
         // Mutate the serializer options with the parsed options.
         options.serializerOptions = {
@@ -222,9 +185,5 @@
         return finalSerializer(...props);
     };
 }
-<<<<<<< HEAD
 exports.createSerializerFromSerialProcessors = createSerializerFromSerialProcessors;
-=======
-exports.createSerializerFromSerialProcessors = createSerializerFromSerialProcessors;
-//# sourceMappingURL=withExpoSerializers.js.map
->>>>>>> 57989fd8
+//# sourceMappingURL=withExpoSerializers.js.map