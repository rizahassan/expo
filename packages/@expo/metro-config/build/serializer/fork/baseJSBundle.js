"use strict";
<<<<<<< HEAD
=======

Object.defineProperty(exports, "__esModule", {
  value: true
});
exports.baseJSBundle = baseJSBundle;
exports.baseJSBundleWithDependencies = baseJSBundleWithDependencies;
exports.getBaseUrlOption = getBaseUrlOption;
exports.getPlatformOption = getPlatformOption;
exports.getSplitChunksOption = getSplitChunksOption;
function _jscSafeUrl() {
  const data = require("jsc-safe-url");
  _jscSafeUrl = function () {
    return data;
  };
  return data;
}
function _CountingSet() {
  const data = _interopRequireDefault(require("metro/src/lib/CountingSet"));
  _CountingSet = function () {
    return data;
  };
  return data;
}
function _countLines() {
  const data = _interopRequireDefault(require("metro/src/lib/countLines"));
  _countLines = function () {
    return data;
  };
  return data;
}
function _getAppendScripts() {
  const data = _interopRequireDefault(require("metro/src/lib/getAppendScripts"));
  _getAppendScripts = function () {
    return data;
  };
  return data;
}
function _processModules() {
  const data = require("./processModules");
  _processModules = function () {
    return data;
  };
  return data;
}
function _interopRequireDefault(obj) { return obj && obj.__esModule ? obj : { default: obj }; }
>>>>>>> eb3406cc
/**
 * Copyright © 2022 650 Industries.
 * Copyright (c) Meta Platforms, Inc. and affiliates.
 *
 * This source code is licensed under the MIT license found in the
 * LICENSE file in the root directory of this source tree.
 *
 * Fork with bundle splitting and better source map support.
 * https://github.com/facebook/metro/blob/bbdd7d7c5e6e0feb50a9967ffae1f723c1d7c4e8/packages/metro/src/DeltaBundler/Serializers/baseJSBundle.js#L1
 */
var __importDefault = (this && this.__importDefault) || function (mod) {
    return (mod && mod.__esModule) ? mod : { "default": mod };
};
Object.defineProperty(exports, "__esModule", { value: true });
exports.baseJSBundleWithDependencies = exports.baseJSBundle = exports.getBaseUrlOption = exports.getSplitChunksOption = exports.getPlatformOption = void 0;
const jsc_safe_url_1 = require("jsc-safe-url");
const getAppendScripts_1 = __importDefault(require("metro/src/lib/getAppendScripts"));
const processModules_1 = require("./processModules");
function getPlatformOption(graph, options) {
    if (graph.transformOptions?.platform != null) {
        return graph.transformOptions.platform;
    }
    if (!options.sourceUrl) {
        return null;
    }
    const sourceUrl = (0, jsc_safe_url_1.isJscSafeUrl)(options.sourceUrl)
        ? (0, jsc_safe_url_1.toNormalUrl)(options.sourceUrl)
        : options.sourceUrl;
    const url = new URL(sourceUrl, 'https://expo.dev');
    return url.searchParams.get('platform') ?? null;
}
exports.getPlatformOption = getPlatformOption;
function getSplitChunksOption(graph, options) {
    // Only enable when the entire bundle is being split, and only run on web.
    return !options.includeAsyncPaths && getPlatformOption(graph, options) === 'web';
}
exports.getSplitChunksOption = getSplitChunksOption;
function getBaseUrlOption(graph, options) {
    const baseUrl = graph.transformOptions?.customTransformOptions?.baseUrl;
    if (typeof baseUrl === 'string') {
        // This tells us that the value came over a URL and may be encoded.
        const mayBeEncoded = options.serializerOptions == null;
        const option = mayBeEncoded ? decodeURIComponent(baseUrl) : baseUrl;
        return option.replace(/\/+$/, '') + '/';
    }
    return '/';
}
exports.getBaseUrlOption = getBaseUrlOption;
function baseJSBundle(entryPoint, preModules, graph, options) {
    const platform = getPlatformOption(graph, options);
    if (platform == null) {
        throw new Error('platform could not be determined for Metro bundle');
    }
    return baseJSBundleWithDependencies(entryPoint, preModules, [...graph.dependencies.values()], {
        ...options,
        baseUrl: getBaseUrlOption(graph, options),
        splitChunks: getSplitChunksOption(graph, options),
        platform,
        skipWrapping: !!options.serializerOptions?.skipWrapping,
        computedAsyncModulePaths: null,
    });
}
exports.baseJSBundle = baseJSBundle;
function baseJSBundleWithDependencies(entryPoint, preModules, dependencies, options) {
<<<<<<< HEAD
    for (const module of dependencies) {
        options.createModuleId(module.path);
    }
    const processModulesOptions = {
        filter: options.processModuleFilter,
        createModuleId: options.createModuleId,
        dev: options.dev,
        includeAsyncPaths: options.includeAsyncPaths,
        projectRoot: options.projectRoot,
        serverRoot: options.serverRoot,
        sourceUrl: options.sourceUrl,
        platform: options.platform,
        baseUrl: options.baseUrl,
        splitChunks: options.splitChunks,
        skipWrapping: options.skipWrapping,
        computedAsyncModulePaths: options.computedAsyncModulePaths,
    };
    // Do not prepend polyfills or the require runtime when only modules are requested
    if (options.modulesOnly) {
        preModules = [];
    }
    const preCode = (0, processModules_1.processModules)(preModules, processModulesOptions)
        .map(([, code]) => code.src)
        .join('\n');
    const modules = [...dependencies].sort((a, b) => options.createModuleId(a.path) - options.createModuleId(b.path));
    const postCode = (0, processModules_1.processModules)((0, getAppendScripts_1.default)(entryPoint, [...preModules, ...modules], {
        asyncRequireModulePath: options.asyncRequireModulePath,
        createModuleId: options.createModuleId,
        getRunModuleStatement: options.getRunModuleStatement,
        inlineSourceMap: options.inlineSourceMap,
        runBeforeMainModule: options.runBeforeMainModule,
        runModule: options.runModule,
        shouldAddToIgnoreList: options.shouldAddToIgnoreList,
        sourceMapUrl: options.serializerOptions?.includeSourceMaps === false ? undefined : options.sourceMapUrl,
        // This directive doesn't make a lot of sense in the context of a large single bundle that represent
        // multiple files. It's usually used for things like TypeScript where you want the file name to appear with a
        // different extension. Since it's unclear to me (Bacon) how it is used on native, I'm only disabling in web.
        sourceUrl: options.platform === 'web' ? undefined : options.sourceUrl,
    }), processModulesOptions)
        .map(([, code]) => code.src)
        .join('\n');
    const mods = (0, processModules_1.processModules)([...dependencies], processModulesOptions).map(([module, code]) => [
        options.createModuleId(module.path),
        code,
    ]);
    return {
        pre: preCode,
        post: postCode,
        modules: mods.map(([id, code]) => [
            id,
            typeof code === 'number' ? code : code.src,
        ]),
    };
=======
  var _options$serializerOp2;
  for (const module of dependencies) {
    options.createModuleId(module.path);
  }
  const processModulesOptions = {
    filter: options.processModuleFilter,
    createModuleId: options.createModuleId,
    dev: options.dev,
    includeAsyncPaths: options.includeAsyncPaths,
    projectRoot: options.projectRoot,
    serverRoot: options.serverRoot,
    sourceUrl: options.sourceUrl,
    platform: options.platform,
    baseUrl: options.baseUrl,
    splitChunks: options.splitChunks,
    skipWrapping: options.skipWrapping,
    computedAsyncModulePaths: options.computedAsyncModulePaths
  };

  // Do not prepend polyfills or the require runtime when only modules are requested
  if (options.modulesOnly) {
    preModules = [];
  }
  const preCode = (0, _processModules().processModules)(preModules, processModulesOptions).map(([, code]) => code.src).join('\n');
  const modules = [...dependencies].sort((a, b) => options.createModuleId(a.path) - options.createModuleId(b.path));
  const sourceMapUrl = ((_options$serializerOp2 = options.serializerOptions) === null || _options$serializerOp2 === void 0 ? void 0 : _options$serializerOp2.includeSourceMaps) === false ? undefined : options.sourceMapUrl;
  const modulesWithAnnotations = (0, _getAppendScripts().default)(entryPoint, [...preModules, ...modules], {
    asyncRequireModulePath: options.asyncRequireModulePath,
    createModuleId: options.createModuleId,
    getRunModuleStatement: options.getRunModuleStatement,
    inlineSourceMap: options.inlineSourceMap,
    runBeforeMainModule: options.runBeforeMainModule,
    runModule: options.runModule,
    shouldAddToIgnoreList: options.shouldAddToIgnoreList,
    sourceMapUrl,
    // This directive doesn't make a lot of sense in the context of a large single bundle that represent
    // multiple files. It's usually used for things like TypeScript where you want the file name to appear with a
    // different extension. Since it's unclear to me (Bacon) how it is used on native, I'm only disabling in web.
    sourceUrl: options.platform === 'web' ? undefined : options.sourceUrl
  });

  // If the `debugId` annotation is available and we aren't inlining the source map, add it to the bundle.
  // NOTE: We may want to move this assertion up further.
  const hasExternalMaps = !options.inlineSourceMap && !!sourceMapUrl;
  if (hasExternalMaps && options.debugId != null) {
    const code = `//# debugId=${options.debugId}`;
    modulesWithAnnotations.push({
      path: 'debug-id-annotation',
      dependencies: new Map(),
      getSource: () => Buffer.from(''),
      inverseDependencies: new (_CountingSet().default)(),
      output: [{
        type: 'js/script/virtual',
        data: {
          code,
          lineCount: (0, _countLines().default)(code),
          map: []
        }
      }]
    });
  }
  const postCode = (0, _processModules().processModules)(modulesWithAnnotations, processModulesOptions).map(([, code]) => code.src).join('\n');
  const mods = (0, _processModules().processModules)([...dependencies], processModulesOptions).map(([module, code]) => [options.createModuleId(module.path), code]);
  return {
    pre: preCode,
    post: postCode,
    modules: mods.map(([id, code]) => [id, typeof code === 'number' ? code : code.src])
  };
>>>>>>> eb3406cc
}
exports.baseJSBundleWithDependencies = baseJSBundleWithDependencies;<|MERGE_RESOLUTION|>--- conflicted
+++ resolved
@@ -1,6 +1,4 @@
 "use strict";
-<<<<<<< HEAD
-=======
 
 Object.defineProperty(exports, "__esModule", {
   value: true
@@ -46,7 +44,6 @@
   return data;
 }
 function _interopRequireDefault(obj) { return obj && obj.__esModule ? obj : { default: obj }; }
->>>>>>> eb3406cc
 /**
  * Copyright © 2022 650 Industries.
  * Copyright (c) Meta Platforms, Inc. and affiliates.
@@ -57,115 +54,50 @@
  * Fork with bundle splitting and better source map support.
  * https://github.com/facebook/metro/blob/bbdd7d7c5e6e0feb50a9967ffae1f723c1d7c4e8/packages/metro/src/DeltaBundler/Serializers/baseJSBundle.js#L1
  */
-var __importDefault = (this && this.__importDefault) || function (mod) {
-    return (mod && mod.__esModule) ? mod : { "default": mod };
-};
-Object.defineProperty(exports, "__esModule", { value: true });
-exports.baseJSBundleWithDependencies = exports.baseJSBundle = exports.getBaseUrlOption = exports.getSplitChunksOption = exports.getPlatformOption = void 0;
-const jsc_safe_url_1 = require("jsc-safe-url");
-const getAppendScripts_1 = __importDefault(require("metro/src/lib/getAppendScripts"));
-const processModules_1 = require("./processModules");
+
 function getPlatformOption(graph, options) {
-    if (graph.transformOptions?.platform != null) {
-        return graph.transformOptions.platform;
-    }
-    if (!options.sourceUrl) {
-        return null;
-    }
-    const sourceUrl = (0, jsc_safe_url_1.isJscSafeUrl)(options.sourceUrl)
-        ? (0, jsc_safe_url_1.toNormalUrl)(options.sourceUrl)
-        : options.sourceUrl;
-    const url = new URL(sourceUrl, 'https://expo.dev');
-    return url.searchParams.get('platform') ?? null;
+  var _graph$transformOptio, _url$searchParams$get;
+  if (((_graph$transformOptio = graph.transformOptions) === null || _graph$transformOptio === void 0 ? void 0 : _graph$transformOptio.platform) != null) {
+    return graph.transformOptions.platform;
+  }
+  if (!options.sourceUrl) {
+    return null;
+  }
+  const sourceUrl = (0, _jscSafeUrl().isJscSafeUrl)(options.sourceUrl) ? (0, _jscSafeUrl().toNormalUrl)(options.sourceUrl) : options.sourceUrl;
+  const url = new URL(sourceUrl, 'https://expo.dev');
+  return (_url$searchParams$get = url.searchParams.get('platform')) !== null && _url$searchParams$get !== void 0 ? _url$searchParams$get : null;
 }
-exports.getPlatformOption = getPlatformOption;
 function getSplitChunksOption(graph, options) {
-    // Only enable when the entire bundle is being split, and only run on web.
-    return !options.includeAsyncPaths && getPlatformOption(graph, options) === 'web';
+  // Only enable when the entire bundle is being split, and only run on web.
+  return !options.includeAsyncPaths && getPlatformOption(graph, options) === 'web';
 }
-exports.getSplitChunksOption = getSplitChunksOption;
 function getBaseUrlOption(graph, options) {
-    const baseUrl = graph.transformOptions?.customTransformOptions?.baseUrl;
-    if (typeof baseUrl === 'string') {
-        // This tells us that the value came over a URL and may be encoded.
-        const mayBeEncoded = options.serializerOptions == null;
-        const option = mayBeEncoded ? decodeURIComponent(baseUrl) : baseUrl;
-        return option.replace(/\/+$/, '') + '/';
-    }
-    return '/';
+  var _graph$transformOptio2, _graph$transformOptio3;
+  const baseUrl = (_graph$transformOptio2 = graph.transformOptions) === null || _graph$transformOptio2 === void 0 ? void 0 : (_graph$transformOptio3 = _graph$transformOptio2.customTransformOptions) === null || _graph$transformOptio3 === void 0 ? void 0 : _graph$transformOptio3.baseUrl;
+  if (typeof baseUrl === 'string') {
+    // This tells us that the value came over a URL and may be encoded.
+    const mayBeEncoded = options.serializerOptions == null;
+    const option = mayBeEncoded ? decodeURIComponent(baseUrl) : baseUrl;
+    return option.replace(/\/+$/, '') + '/';
+  }
+  return '/';
 }
-exports.getBaseUrlOption = getBaseUrlOption;
 function baseJSBundle(entryPoint, preModules, graph, options) {
-    const platform = getPlatformOption(graph, options);
-    if (platform == null) {
-        throw new Error('platform could not be determined for Metro bundle');
-    }
-    return baseJSBundleWithDependencies(entryPoint, preModules, [...graph.dependencies.values()], {
-        ...options,
-        baseUrl: getBaseUrlOption(graph, options),
-        splitChunks: getSplitChunksOption(graph, options),
-        platform,
-        skipWrapping: !!options.serializerOptions?.skipWrapping,
-        computedAsyncModulePaths: null,
-    });
+  var _options$serializerOp;
+  const platform = getPlatformOption(graph, options);
+  if (platform == null) {
+    throw new Error('platform could not be determined for Metro bundle');
+  }
+  return baseJSBundleWithDependencies(entryPoint, preModules, [...graph.dependencies.values()], {
+    ...options,
+    baseUrl: getBaseUrlOption(graph, options),
+    splitChunks: getSplitChunksOption(graph, options),
+    platform,
+    skipWrapping: !!((_options$serializerOp = options.serializerOptions) !== null && _options$serializerOp !== void 0 && _options$serializerOp.skipWrapping),
+    computedAsyncModulePaths: null
+  });
 }
-exports.baseJSBundle = baseJSBundle;
 function baseJSBundleWithDependencies(entryPoint, preModules, dependencies, options) {
-<<<<<<< HEAD
-    for (const module of dependencies) {
-        options.createModuleId(module.path);
-    }
-    const processModulesOptions = {
-        filter: options.processModuleFilter,
-        createModuleId: options.createModuleId,
-        dev: options.dev,
-        includeAsyncPaths: options.includeAsyncPaths,
-        projectRoot: options.projectRoot,
-        serverRoot: options.serverRoot,
-        sourceUrl: options.sourceUrl,
-        platform: options.platform,
-        baseUrl: options.baseUrl,
-        splitChunks: options.splitChunks,
-        skipWrapping: options.skipWrapping,
-        computedAsyncModulePaths: options.computedAsyncModulePaths,
-    };
-    // Do not prepend polyfills or the require runtime when only modules are requested
-    if (options.modulesOnly) {
-        preModules = [];
-    }
-    const preCode = (0, processModules_1.processModules)(preModules, processModulesOptions)
-        .map(([, code]) => code.src)
-        .join('\n');
-    const modules = [...dependencies].sort((a, b) => options.createModuleId(a.path) - options.createModuleId(b.path));
-    const postCode = (0, processModules_1.processModules)((0, getAppendScripts_1.default)(entryPoint, [...preModules, ...modules], {
-        asyncRequireModulePath: options.asyncRequireModulePath,
-        createModuleId: options.createModuleId,
-        getRunModuleStatement: options.getRunModuleStatement,
-        inlineSourceMap: options.inlineSourceMap,
-        runBeforeMainModule: options.runBeforeMainModule,
-        runModule: options.runModule,
-        shouldAddToIgnoreList: options.shouldAddToIgnoreList,
-        sourceMapUrl: options.serializerOptions?.includeSourceMaps === false ? undefined : options.sourceMapUrl,
-        // This directive doesn't make a lot of sense in the context of a large single bundle that represent
-        // multiple files. It's usually used for things like TypeScript where you want the file name to appear with a
-        // different extension. Since it's unclear to me (Bacon) how it is used on native, I'm only disabling in web.
-        sourceUrl: options.platform === 'web' ? undefined : options.sourceUrl,
-    }), processModulesOptions)
-        .map(([, code]) => code.src)
-        .join('\n');
-    const mods = (0, processModules_1.processModules)([...dependencies], processModulesOptions).map(([module, code]) => [
-        options.createModuleId(module.path),
-        code,
-    ]);
-    return {
-        pre: preCode,
-        post: postCode,
-        modules: mods.map(([id, code]) => [
-            id,
-            typeof code === 'number' ? code : code.src,
-        ]),
-    };
-=======
   var _options$serializerOp2;
   for (const module of dependencies) {
     options.createModuleId(module.path);
@@ -234,6 +166,5 @@
     post: postCode,
     modules: mods.map(([id, code]) => [id, typeof code === 'number' ? code : code.src])
   };
->>>>>>> eb3406cc
 }
-exports.baseJSBundleWithDependencies = baseJSBundleWithDependencies;+//# sourceMappingURL=baseJSBundle.js.map