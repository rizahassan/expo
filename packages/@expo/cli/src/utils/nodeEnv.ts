// Set the environment to production or development
// lots of tools use this to determine if they should run in a dev mode.
export function setNodeEnv(mode: 'development' | 'production') {
  process.env.NODE_ENV = process.env.NODE_ENV || mode;
  process.env.BABEL_ENV = process.env.BABEL_ENV || process.env.NODE_ENV;
<<<<<<< HEAD
  // @ts-expect-error
=======

  // @ts-expect-error: Add support for external React libraries being loaded in the same process.
>>>>>>> 1f7f5bbc
  globalThis.__DEV__ = process.env.NODE_ENV !== 'production';
}<|MERGE_RESOLUTION|>--- conflicted
+++ resolved
@@ -3,11 +3,7 @@
 export function setNodeEnv(mode: 'development' | 'production') {
   process.env.NODE_ENV = process.env.NODE_ENV || mode;
   process.env.BABEL_ENV = process.env.BABEL_ENV || process.env.NODE_ENV;
-<<<<<<< HEAD
-  // @ts-expect-error
-=======
 
   // @ts-expect-error: Add support for external React libraries being loaded in the same process.
->>>>>>> 1f7f5bbc
   globalThis.__DEV__ = process.env.NODE_ENV !== 'production';
 }