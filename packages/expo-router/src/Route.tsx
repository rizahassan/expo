'use client';
<<<<<<< HEAD
import React, { ReactNode, useContext } from 'react';
=======

import React, { type PropsWithChildren, useContext } from 'react';
>>>>>>> 4d2c67cd

import type { ErrorBoundaryProps } from './exports';
import { getContextKey } from './matchers';
import { sortRoutesWithInitial, sortRoutes } from './sortRoutes';

export type DynamicConvention = { name: string; deep: boolean; notFound?: boolean };

export type LoadedRoute = {
  ErrorBoundary?: React.ComponentType<ErrorBoundaryProps>;
  default?: React.ComponentType<any>;
  unstable_settings?: Record<string, any>;
  getNavOptions?: (args: any) => any;
  generateStaticParams?: (props: {
    params?: Record<string, string | string[]>;
  }) => Record<string, string | string[]>[];
};

export type RouteNode = {
  /** The type of RouteNode */
  type: 'route' | 'api' | 'layout';
  /** Load a route into memory. Returns the exports from a route. */
  loadRoute: () => Partial<LoadedRoute>;
  /** Loaded initial route name. */
  initialRouteName?: string;
  /** nested routes */
  children: RouteNode[];
  /** Is the route a dynamic path */
  dynamic: null | DynamicConvention[];
  /** `index`, `error-boundary`, etc. */
  route: string;
  /** Context Module ID, used for matching children. */
  contextKey: string;
  /** Added in-memory */
  generated?: boolean;
  /** Internal screens like the directory or the auto 404 should be marked as internal. */
  internal?: boolean;
  /** File paths for async entry modules that should be included in the initial chunk request to ensure the runtime JavaScript matches the statically rendered HTML representation. */
  entryPoints?: string[];
};

const CurrentRouteContext = React.createContext<RouteNode | null>(null);

if (process.env.NODE_ENV !== 'production') {
  CurrentRouteContext.displayName = 'RouteNode';
}

/** Return the RouteNode at the current contextual boundary. */
export function useRouteNode(): RouteNode | null {
  return useContext(CurrentRouteContext);
}

export function useContextKey(): string {
  const node = useRouteNode();
  if (node == null) {
    throw new Error('No filename found. This is likely a bug in expo-router.');
  }
  return getContextKey(node.contextKey);
}

/** Provides the matching routes and filename to the children. */
export function Route({ children, node }: PropsWithChildren<{ node: RouteNode }>) {
  return <CurrentRouteContext.Provider value={node}>{children}</CurrentRouteContext.Provider>;
}

export { sortRoutesWithInitial, sortRoutes };<|MERGE_RESOLUTION|>--- conflicted
+++ resolved
@@ -1,10 +1,6 @@
 'use client';
-<<<<<<< HEAD
-import React, { ReactNode, useContext } from 'react';
-=======
 
 import React, { type PropsWithChildren, useContext } from 'react';
->>>>>>> 4d2c67cd
 
 import type { ErrorBoundaryProps } from './exports';
 import { getContextKey } from './matchers';
