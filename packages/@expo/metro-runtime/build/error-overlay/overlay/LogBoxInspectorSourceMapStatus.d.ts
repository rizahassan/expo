--- conflicted
+++ resolved
@@ -5,15 +5,11 @@
  * This source code is licensed under the MIT license found in the
  * LICENSE file in the root directory of this source tree.
  */
-<<<<<<< HEAD
-import React from 'react';
-=======
->>>>>>> 4d2c67cd
 import { GestureResponderEvent } from 'react-native';
 type Props = {
     onPress?: ((event: GestureResponderEvent) => void) | null;
     status: 'COMPLETE' | 'FAILED' | 'NONE' | 'PENDING';
 };
-export declare function LogBoxInspectorSourceMapStatus(props: Props): React.JSX.Element | null;
+export declare function LogBoxInspectorSourceMapStatus(props: Props): JSX.Element | null;
 export {};
 //# sourceMappingURL=LogBoxInspectorSourceMapStatus.d.ts.map