--- conflicted
+++ resolved
@@ -130,11 +130,7 @@
     isTsconfigPathsEnabled?: boolean;
     isFastResolverEnabled?: boolean;
     isExporting?: boolean;
-<<<<<<< HEAD
-    isReactCanaryEnabled: boolean;
-=======
     isReactCanaryEnabled?: boolean;
->>>>>>> eb623b7a
   }
 ) {
   if (isFastResolverEnabled) {
@@ -400,25 +396,9 @@
 
     // Node.js externals support
     (context: ResolutionContext, moduleName: string, platform: string | null) => {
-<<<<<<< HEAD
-      // const isReactServer = context.customResolverOptions?.environment === 'react-server';
-
-      // if (
-      //   // React Server Components require Node.js support when bundling for native platforms.
-      //   !isReactServer
-      // ) {
-      //   return null;
-      // }
-=======
       const isServer =
         context.customResolverOptions?.environment === 'node' ||
         context.customResolverOptions?.environment === 'react-server';
-
-      if (platform !== 'web' && !isServer) {
-        // This is a web/server-only feature, we may extend the shimming to native platforms in the future.
-        return null;
-      }
->>>>>>> eb623b7a
 
       const moduleId = isNodeExternal(moduleName);
       if (!moduleId) {
@@ -433,6 +413,12 @@
         // Perform optional resolve first. If the module doesn't exist (no module in the node_modules)
         // then we can mock the file to use an empty module.
         const result = getOptionalResolver(context, platform)(moduleName);
+
+        if (!result && platform !== 'web') {
+          // Preserve previous behavior where native throws an error on node.js internals.
+          return null;
+        }
+
         return (
           result ?? {
             // In this case, mock the file to use an empty module.
@@ -560,31 +546,8 @@
           result.filePath = assetRegistryPath;
         }
 
-<<<<<<< HEAD
-      if (isReactCanaryEnabled) {
-        // When server components are enabled, redirect React Native's renderer to the canary build
-        // this will enable the use hook and other requisite features from React 19.
-        if (platform !== 'web' && result.filePath.includes('node_modules')) {
-          const normalName = normalizeSlashes(result.filePath)
-            // Drop everything up until the `node_modules` folder.
-            .replace(/.*node_modules\//, '');
-
-          // Files are added via the `@expo/cli/static/canary` folder.
-          const shimPath = path.join(canaryFolder, normalName);
-          if (fs.existsSync(shimPath)) {
-            debug(`Redirecting React Native module "${result.filePath}" to canary build`);
-            // @ts-expect-error: `readonly` for some reason.
-            result.filePath = shimPath;
-          }
-        }
-      }
-
-      if (platform === 'web' && result.filePath.includes('node_modules')) {
-        // Replace with static shims
-=======
         if (platform === 'web' && result.filePath.includes('node_modules')) {
           // Replace with static shims
->>>>>>> eb623b7a
 
           const normalName = normalizeSlashes(result.filePath)
             // Drop everything up until the `node_modules` folder.
