--- conflicted
+++ resolved
@@ -34,9 +34,5 @@
         '-' +
         md5Hash.substring(20)).toLowerCase();
 }
-<<<<<<< HEAD
 exports.stringToUUID = stringToUUID;
-=======
-exports.stringToUUID = stringToUUID;
-//# sourceMappingURL=debugId.js.map
->>>>>>> 57989fd8
+//# sourceMappingURL=debugId.js.map