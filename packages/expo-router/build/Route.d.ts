import React, { type PropsWithChildren } from 'react';
import type { ErrorBoundaryProps } from './exports';
import { sortRoutesWithInitial, sortRoutes } from './sortRoutes';
export type DynamicConvention = {
    name: string;
    deep: boolean;
    notFound?: boolean;
};
export type LoadedRoute = {
    ErrorBoundary?: React.ComponentType<ErrorBoundaryProps>;
    default?: React.ComponentType<any>;
    unstable_settings?: Record<string, any>;
    getNavOptions?: (args: any) => any;
    generateStaticParams?: (props: {
        params?: Record<string, string | string[]>;
    }) => Record<string, string | string[]>[];
};
export type RouteNode = {
    /** The type of RouteNode */
    type: 'route' | 'api' | 'layout';
    /** Load a route into memory. Returns the exports from a route. */
    loadRoute: () => Partial<LoadedRoute>;
    /** Loaded initial route name. */
    initialRouteName?: string;
    /** nested routes */
    children: RouteNode[];
    /** Is the route a dynamic path */
    dynamic: null | DynamicConvention[];
    /** `index`, `error-boundary`, etc. */
    route: string;
    /** Context Module ID, used for matching children. */
    contextKey: string;
    /** Added in-memory */
    generated?: boolean;
    /** Internal screens like the directory or the auto 404 should be marked as internal. */
    internal?: boolean;
    /** File paths for async entry modules that should be included in the initial chunk request to ensure the runtime JavaScript matches the statically rendered HTML representation. */
    entryPoints?: string[];
};
/** Return the RouteNode at the current contextual boundary. */
export declare function useRouteNode(): RouteNode | null;
export declare function useContextKey(): string;
/** Provides the matching routes and filename to the children. */
export declare function Route({ children, node }: PropsWithChildren<{
    node: RouteNode;
<<<<<<< HEAD
}): React.JSX.Element;
=======
}>): JSX.Element;
>>>>>>> 4d2c67cd
export { sortRoutesWithInitial, sortRoutes };
//# sourceMappingURL=Route.d.ts.map<|MERGE_RESOLUTION|>--- conflicted
+++ resolved
@@ -43,10 +43,6 @@
 /** Provides the matching routes and filename to the children. */
 export declare function Route({ children, node }: PropsWithChildren<{
     node: RouteNode;
-<<<<<<< HEAD
-}): React.JSX.Element;
-=======
 }>): JSX.Element;
->>>>>>> 4d2c67cd
 export { sortRoutesWithInitial, sortRoutes };
 //# sourceMappingURL=Route.d.ts.map