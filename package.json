--- conflicted
+++ resolved
@@ -7,11 +7,7 @@
   "scripts": {
     "setup:docs": "./scripts/download-dependencies.sh",
     "setup:native": "./scripts/download-dependencies.sh && ./scripts/setup-react-android.sh",
-<<<<<<< HEAD
-    "postinstall": "yarn-deduplicate && yarn workspace @expo/cli prepare && node ./tools/bin/expotools.js validate-workspace-dependencies && npx patch-package",
-=======
-    "postinstall": "yarn-deduplicate && yarn workspace @expo/cli prepare && node ./tools/bin/expotools.js validate-workspace-dependencies && ([ ! -f node_modules/react-native-reanimated/android/src/reactNativeVersionPatch/ReanimatedUIManager/latest/com/swmansion/reanimated/layoutReanimation/ReanimatedUIManager.java.orig ] && patch -d node_modules -p2 -f --backup < patches/react-native-reanimated+3.6.0.patch || true) && ([ ! -f node_modules/react-native-safe-area-context/android/src/main/java/com/th3rdwave/safeareacontext/SafeAreaContextModule.kt.orig ] && patch -d node_modules -p2 -f --backup < patches/react-native-safe-area-context+4.8.2.patch || true)",
->>>>>>> eb623b7a
+    "postinstall": "yarn-deduplicate && yarn workspace @expo/cli prepare && node ./tools/bin/expotools.js validate-workspace-dependencies && npx patch-package && ([ ! -f node_modules/react-native-reanimated/android/src/reactNativeVersionPatch/ReanimatedUIManager/latest/com/swmansion/reanimated/layoutReanimation/ReanimatedUIManager.java.orig ] && patch -d node_modules -p2 -f --backup < patches/react-native-reanimated+3.6.0.patch || true) && ([ ! -f node_modules/react-native-safe-area-context/android/src/main/java/com/th3rdwave/safeareacontext/SafeAreaContextModule.kt.orig ] && patch -d node_modules -p2 -f --backup < patches/react-native-safe-area-context+4.8.2.patch || true)",
     "lint": "eslint .",
     "tsc": "echo 'You are trying to run \"tsc\" in the workspace root. Run it from an individual package instead.' && exit 1"
   },
@@ -23,21 +19,17 @@
     ]
   },
   "resolutions": {
-<<<<<<< HEAD
     "metro": "0.80.6",
     "@types/react": "^18.2.46",
     "@types/react-dom": "^18.2.18",
     "react": "18.3.0-canary-6c3b8dbfe-20240226",
     "react-dom": "18.3.0-canary-6c3b8dbfe-20240226",
     "react-server-dom-webpack": "18.3.0-canary-6c3b8dbfe-20240226",
-    "react-native": "0.73.4",
     "react-native-screens": "~3.29.0",
-=======
     "react-native": "0.74.0-rc.2",
     "@react-native/assets-registry": "0.74.0",
     "@react-native/babel-preset": "0.74.2",
     "@react-native/dev-middleware": "0.74.2",
->>>>>>> eb623b7a
     "@react-navigation/native": "^6.1.6",
     "@react-navigation/core": "^6.4.9",
     "**/util": "~0.12.4"
