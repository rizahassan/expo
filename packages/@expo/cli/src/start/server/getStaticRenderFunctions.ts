--- conflicted
+++ resolved
@@ -152,11 +152,8 @@
     minify,
     baseUrl,
     isExporting: true,
-<<<<<<< HEAD
     rsc: isReactServer,
-=======
     asyncRoutes: false,
->>>>>>> eb3406cc
     routerRoot,
   });
 
