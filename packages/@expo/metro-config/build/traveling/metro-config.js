--- conflicted
+++ resolved
@@ -14,9 +14,5 @@
     }
     return require(modulePath);
 }
-<<<<<<< HEAD
 exports.importMetroConfig = importMetroConfig;
-=======
-exports.importMetroConfig = importMetroConfig;
-//# sourceMappingURL=metro-config.js.map
->>>>>>> 57989fd8
+//# sourceMappingURL=metro-config.js.map