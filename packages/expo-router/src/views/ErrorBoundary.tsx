--- conflicted
+++ resolved
@@ -52,12 +52,8 @@
   };
 }
 
-<<<<<<< HEAD
-let StackTrace: React.FC<{ logData: LogBoxLog | null }>;
-let ErrorMessageText: React.FC<{ text: string; style: TextStyle }>;
-=======
 let StackTrace: React.ComponentType<{ logData: LogBoxLog | null }>;
->>>>>>> 4d2c67cd
+let ErrorMessageText: React.ComponentType<{ text: string; style: TextStyle }>;
 
 if (process.env.NODE_ENV === 'development') {
   const { Ansi } =
