--- conflicted
+++ resolved
@@ -143,9 +143,5 @@
         ]),
     };
 }
-<<<<<<< HEAD
 exports.baseJSBundleWithDependencies = baseJSBundleWithDependencies;
-=======
-exports.baseJSBundleWithDependencies = baseJSBundleWithDependencies;
-//# sourceMappingURL=baseJSBundle.js.map
->>>>>>> 57989fd8
+//# sourceMappingURL=baseJSBundle.js.map