"use strict";
Object.defineProperty(exports, "__esModule", { value: true });
exports.requireUncachedFile = exports.tryRequireThenImport = void 0;
async function tryRequireThenImport(moduleId) {
    try {
        return require(moduleId);
    }
    catch (requireError) {
        let importESM;
        try {
            // eslint-disable-next-line no-new-func
            importESM = new Function('id', 'return import(id);');
        }
        catch {
            importESM = null;
        }
        if (requireError?.code === 'ERR_REQUIRE_ESM' && importESM) {
            return (await importESM(moduleId)).default;
        }
        throw requireError;
    }
}
exports.tryRequireThenImport = tryRequireThenImport;
function requireUncachedFile(moduleId) {
    try {
        // delete require.cache[require.resolve(moduleId)];
    }
    catch { }
    try {
        return require(moduleId);
    }
    catch (error) {
        if (error instanceof Error) {
            error.message = `Cannot load file ${moduleId}: ${error.message}`;
        }
        throw error;
    }
}
<<<<<<< HEAD
exports.requireUncachedFile = requireUncachedFile;
=======
exports.requireUncachedFile = requireUncachedFile;
//# sourceMappingURL=require.js.map
>>>>>>> 57989fd8
<|MERGE_RESOLUTION|>--- conflicted
+++ resolved
@@ -36,9 +36,5 @@
         throw error;
     }
 }
-<<<<<<< HEAD
 exports.requireUncachedFile = requireUncachedFile;
-=======
-exports.requireUncachedFile = requireUncachedFile;
-//# sourceMappingURL=require.js.map
->>>>>>> 57989fd8
+//# sourceMappingURL=require.js.map