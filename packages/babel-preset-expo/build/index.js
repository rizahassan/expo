--- conflicted
+++ resolved
@@ -24,10 +24,7 @@
     const isReactServer = api.caller(common_1.getIsReactServer);
     const isFastRefreshEnabled = api.caller(common_1.getIsFastRefreshEnabled);
     const baseUrl = api.caller(common_1.getBaseUrl);
-    const rscPath = api.caller(common_1.getRscPath);
-    // const isServer = api.caller(getIsServer);
     const supportsStaticESM = api.caller((caller) => caller?.supportsStaticESM);
-    const isReactServer = api.caller(common_1.getIsReactServer);
     // Unlike `isDev`, this will be `true` when the bundler is explicitly set to `production`,
     // i.e. `false` when testing, development, or used with a bundler that doesn't specify the correct inputs.
     const isProduction = api.caller(common_1.getIsProd);
@@ -92,7 +89,6 @@
                 // These values should not be prefixed with `EXPO_PUBLIC_`, so we don't
                 // squat user-defined environment variables.
                 EXPO_BASE_URL: baseUrl,
-                EXPO_RSC_PATH: rscPath,
             },
         ]);
     }
@@ -114,13 +110,6 @@
     if ((0, common_1.hasModule)('expo-router')) {
         extraPlugins.push(expo_router_plugin_1.expoRouterBabelPlugin);
     }
-<<<<<<< HEAD
-    extraPlugins.push(client_module_proxy_plugin_1.expoRouterServerComponentClientReferencesPlugin);
-    if (isReactServer) {
-        extraPlugins.push(client_module_proxy_plugin_1.rscForbiddenReactAPIsPlugin);
-    }
-    extraPlugins.push(client_module_proxy_plugin_1.environmentRestrictedImportsPlugin);
-=======
     // Ensure these only run when the user opts-in to bundling for a react server to prevent unexpected behavior for
     // users who are bundling using the client-only system.
     if (isReactServer) {
@@ -129,7 +118,6 @@
     }
     // This plugin is fine to run whenever as the server-only imports were introduced as part of RSC and shouldn't be used in any client code.
     extraPlugins.push(environment_restricted_imports_1.environmentRestrictedImportsPlugin);
->>>>>>> 1f7f5bbc
     if (isFastRefreshEnabled) {
         extraPlugins.push([
             require('react-refresh/babel'),
