--- conflicted
+++ resolved
@@ -1,7 +1,4 @@
-<<<<<<< HEAD
-=======
 // Copyright © 2024 650 Industries.
->>>>>>> 4d2c67cd
 'use client';
 "use strict";
 var __importDefault = (this && this.__importDefault) || function (mod) {
