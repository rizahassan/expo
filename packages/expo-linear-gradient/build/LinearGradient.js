--- conflicted
+++ resolved
@@ -1,17 +1,9 @@
 import * as React from 'react';
-import { Platform } from 'expo-modules-core';
-import processColor from './processColor';
+import { Platform, processColor } from 'react-native';
 import NativeLinearGradient from './NativeLinearGradient';
 /**
  * Renders a native view that transitions between multiple colors in a linear direction.
  */
-<<<<<<< HEAD
-export function LinearGradient({ colors, locations, start, end, ...props }) {
-    let resolvedLocations = locations;
-    if (locations && colors.length !== locations.length) {
-        console.warn('LinearGradient colors and locations props should be arrays of the same length');
-        resolvedLocations = locations.slice(0, colors.length);
-=======
 export class LinearGradient extends React.Component {
     render() {
         const { colors, locations, start, end, dither, ...props } = this.props;
@@ -24,12 +16,7 @@
                 web: colors,
                 default: colors.map(processColor),
             })} dither={Platform.select({ android: dither })} locations={resolvedLocations} startPoint={_normalizePoint(start)} endPoint={_normalizePoint(end)}/>);
->>>>>>> 1f7f5bbc
     }
-    return (<NativeLinearGradient {...props} colors={Platform.select({
-            web: colors,
-            default: colors.map(processColor),
-        })} locations={resolvedLocations} startPoint={_normalizePoint(start)} endPoint={_normalizePoint(end)}/>);
 }
 function _normalizePoint(point) {
     if (!point) {
