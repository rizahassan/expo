--- conflicted
+++ resolved
@@ -1,13 +1,8 @@
-<<<<<<< HEAD
-'use client';
-import { Platform } from 'expo-modules-core';
-=======
 // Copyright © 2024 650 Industries.
 'use client';
->>>>>>> 4d2c67cd
 import * as React from 'react';
+import { Platform, processColor } from 'react-native';
 import NativeLinearGradient from './NativeLinearGradient';
-import processColor from './processColor';
 /**
  * Renders a native view that transitions between multiple colors in a linear direction.
  */
