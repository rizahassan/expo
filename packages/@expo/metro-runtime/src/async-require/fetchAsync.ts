--- conflicted
+++ resolved
@@ -4,13 +4,9 @@
  * This source code is licensed under the MIT license found in the
  * LICENSE file in the root directory of this source tree.
  */
-<<<<<<< HEAD
-export async function fetchAsync(url: string): Promise<{ body: string; status: number; headers: Headers }> {
-=======
 export async function fetchAsync(
   url: string
 ): Promise<{ body: string; status: number; headers: Headers }> {
->>>>>>> 6961e352
   const response = await fetch(url, {
     method: 'GET',
     headers: {
