--- conflicted
+++ resolved
@@ -8,13 +8,6 @@
 /**
  * Root style-reset for full-screen React Native web apps with a root `<ScrollView />` should use the following styles to ensure native parity. [Learn more](https://necolas.github.io/react-native-web/docs/setup/#root-element).
  */
-<<<<<<< HEAD
-export declare function ScrollViewStyleReset(): React.JSX.Element;
-export declare function Html({ children }: {
-    children: React.ReactNode;
-}): React.JSX.Element;
-=======
 export declare function ScrollViewStyleReset(): JSX.Element;
 export declare function Html({ children }: PropsWithChildren): JSX.Element;
->>>>>>> 4d2c67cd
 //# sourceMappingURL=html.d.ts.map