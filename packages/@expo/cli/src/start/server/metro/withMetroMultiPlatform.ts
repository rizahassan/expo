--- conflicted
+++ resolved
@@ -509,13 +509,7 @@
         preferNativePlatform: platform !== 'web',
       };
 
-<<<<<<< HEAD
-      const isReactServer = context.customResolverOptions?.rsc;
-
-      if (context.customResolverOptions?.environment === 'node') {
-=======
       if (isServerEnvironment(context.customResolverOptions?.environment)) {
->>>>>>> 1f7f5bbc
         // Adjust nodejs source extensions to sort mjs after js, including platform variants.
         if (nodejsSourceExtensions === null) {
           nodejsSourceExtensions = getNodejsExtensions(context.sourceExts);
@@ -530,11 +524,7 @@
         context.mainFields = ['main', 'module'];
 
         // Enable react-server import conditions.
-<<<<<<< HEAD
-        if (isReactServer) {
-=======
         if (context.customResolverOptions?.environment === 'react-server') {
->>>>>>> 1f7f5bbc
           context.unstable_conditionNames = ['node', 'require', 'react-server', 'server'];
         }
       } else {
