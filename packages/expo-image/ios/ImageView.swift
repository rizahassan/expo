// Copyright 2022-present 650 Industries. All rights reserved.

import SDWebImage
import ExpoModulesCore
#if !os(tvOS)
import VisionKit
#endif
import UIKit

typealias SDWebImageContext = [SDWebImageContextOption: Any]

internal enum ReloadType: Int, Comparable {
  case none
  case partial
  case blur // Blur update includes the partial updates
  case full

  static func < (lhs: ReloadType, rhs: ReloadType) -> Bool {
    lhs.rawValue < rhs.rawValue
  }
}

public final class ImageView: ExpoView {
  static let contextSourceKey = SDWebImageContextOption(rawValue: "source")
  static let screenScaleKey = SDWebImageContextOption(rawValue: "screenScale")

  let sdImageView = SDAnimatedImageView(frame: .zero)

  // Custom image manager doesn't use shared loaders managers by default,
  // so make sure it is provided here.
  let imageManager = SDWebImageManager(
    cache: SDImageCache.shared,
    loader: SDImageLoadersManager.shared
  )

  var loadingOptions: SDWebImageOptions = [
    .retryFailed, // Don't blacklist URLs that failed downloading
    .handleCookies // Handle cookies stored in the shared `HTTPCookieStore`
  ]
  var unblurredImage: UIImage?

  var reloadType = ReloadType.none

  var sources: [ImageSource]? {
    didSet {
      increaseReloadComplexity(to: .full, condition: oldValue != sources)
    }
  }

  var pendingOperation: SDWebImageCombinedOperation?

  var contentFit: ContentFit = .cover {
    didSet {
      increaseReloadComplexity(to: .partial, condition: oldValue != contentFit)
    }
  }

  var contentPosition: ContentPosition = .center {
    didSet {
      increaseReloadComplexity(to: .partial, condition: oldValue != contentPosition)
    }
  }

  var transition: ImageTransition? {
    didSet {
      increaseReloadComplexity(to: .full, condition: oldValue != transition)
    }
  }

  var blurRadius: CGFloat = 0.0 {
    didSet {
      increaseReloadComplexity(to: .blur, condition: oldValue != blurRadius)
    }
  }

  var imageTintColor: UIColor? {
    didSet {
      increaseReloadComplexity(to: .full, condition: oldValue != imageTintColor)
    }
  }

  var cachePolicy: ImageCachePolicy = .disk {
    didSet {
      increaseReloadComplexity(to: .full, condition: oldValue != cachePolicy)
    }
  }

  var allowDownscaling: Bool = true

  var recyclingKey: String? {
    didSet {
      if oldValue != nil && recyclingKey != oldValue {
        sdImageView.image = nil
        increaseReloadComplexity(to: .full, condition: oldValue != recyclingKey)
      }
    }
  }

<<<<<<< HEAD
  var intrinsicSizes: [IntrinsicSize]? {
    didSet {
      increaseReloadComplexity(to: .full, condition: oldValue != intrinsicSizes)
    }
  }
=======
  var autoplay: Bool = true
>>>>>>> 2ca91815

  // MARK: - Events

  let onLoadStart = EventDispatcher()

  let onProgress = EventDispatcher()

  let onError = EventDispatcher()

  let onLoad = EventDispatcher()

  // MARK: - View

  public override var bounds: CGRect {
    didSet {
      if shouldResizeAfterBoundsUpdate(oldValue: oldValue) {
        reload()
      }
    }
  }

  public required init(appContext: AppContext? = nil) {
    super.init(appContext: appContext)

    clipsToBounds = true
    sdImageView.contentMode = contentFit.toContentMode()
    sdImageView.autoresizingMask = [.flexibleWidth, .flexibleHeight]
    sdImageView.layer.masksToBounds = false

    // Apply trilinear filtering to smooth out mis-sized images.
    sdImageView.layer.magnificationFilter = .trilinear
    sdImageView.layer.minificationFilter = .trilinear

    addSubview(sdImageView)
  }

  public override func didMoveToWindow() {
    if window == nil {
      // Cancel pending requests when the view is unmounted.
      cancelPendingOperation()
    } else if !bounds.isEmpty {
      // Reload the image after mounting the view with non-empty bounds.
      reload()
    } else {
      loadPlaceholderIfNecessary()
    }
  }

  // MARK: - Implementation

  func onPropsUpdated() {
    if reloadType == .full {
      reload()
    } else if reloadType >= .partial {
      reloadCurrentImage()
    }
    reloadType = .none
  }

  func reload() {
    if isViewEmpty {
      displayPlaceholderIfNecessary()
    }
    guard let source = bestSource else {
      displayPlaceholderIfNecessary()
      return
    }
    if sdImageView.image == nil {
      sdImageView.contentMode = contentFit.toContentMode()
    }
    var context = SDWebImageContext()

    // Cancel currently running load requests.
    cancelPendingOperation()

    // Modify URL request to add headers.
    if let headers = source.headers {
      context[SDWebImageContextOption.downloadRequestModifier] = SDWebImageDownloaderRequestModifier(headers: headers)
    }

    context[.cacheKeyFilter] = createCacheKeyFilter(source.cacheKey)

    // Assets from the bundler have `scale` prop which needs to be passed to the context,
    // otherwise they would be saved in cache with scale = 1.0 which may result in
    // incorrectly rendered images for resize modes that don't scale (`center` and `repeat`).
    context[.imageScaleFactor] = source.scale

    // It seems that `UIImageView` can't tint some vector graphics. If the `tintColor` prop is specified,
    // we tell the SVG coder to decode to a bitmap instead. This will become useless when we switch to SVGNative coder.
    if imageTintColor != nil {
      context[.imageDecodeOptions] = [
        SDImageCoderOption.webImageContext: [
          "svgPrefersBitmap": true,
          "svgImageSize": sdImageView.bounds.size,
          "svgImagePreserveAspectRatio": true
        ]
      ]
    }

    if source.isCachingAllowed {
      let sdCacheType = cachePolicy.toSdCacheType().rawValue
      context[.originalQueryCacheType] = sdCacheType
      context[.originalStoreCacheType] = sdCacheType
    } else {
      context[.originalQueryCacheType] = SDImageCacheType.none.rawValue
      context[.originalStoreCacheType] = SDImageCacheType.none.rawValue
    }
    // Set which cache can be used to query and store the downloaded image.
    // We want to store only original images (without transformations).
    context[.queryCacheType] = SDImageCacheType.none.rawValue
    context[.storeCacheType] = SDImageCacheType.none.rawValue

    // Some loaders (e.g. blurhash) need access to the source and the screen scale.
    context[ImageView.contextSourceKey] = source
    context[ImageView.screenScaleKey] = screenScale

    onLoadStart([:])

    pendingOperation = imageManager.loadImage(
      with: source.uri,
      options: loadingOptions,
      context: context,
      progress: imageLoadProgress(_:_:_:),
      completed: imageLoadCompleted(_:_:_:_:_:_:)
    )
  }

  // MARK: - Loading

  private func imageLoadProgress(_ receivedSize: Int, _ expectedSize: Int, _ imageUrl: URL?) {
    // Don't send the event when the expected size is unknown (it's usually -1 or 0 when called for the first time).
    if expectedSize <= 0 {
      return
    }

    // Photos library requester emits the progress as a double `0...1` that we map to `0...100` int in `PhotosLoader`.
    // When that loader is used, we don't have any information about the sizes in bytes, so we only send the `progress` param.
    let isPhotoLibraryAsset = isPhotoLibraryAssetUrl(imageUrl)

    onProgress([
      "loaded": isPhotoLibraryAsset ? nil : receivedSize,
      "total": isPhotoLibraryAsset ? nil : expectedSize,
      "progress": Double(receivedSize) / Double(expectedSize)
    ])
  }

  // swiftlint:disable:next function_parameter_count
  private func imageLoadCompleted(
    _ image: UIImage?,
    _ data: Data?,
    _ error: Error?,
    _ cacheType: SDImageCacheType,
    _ finished: Bool,
    _ imageUrl: URL?
  ) {
    if let error = error {
      let code = (error as NSError).code

      // SDWebImage throws an error when loading operation is canceled (interrupted) by another load request.
      // We do want to ignore that one and wait for the new request to load.
      if code != SDWebImageError.cancelled.rawValue {
        onError(["error": error.localizedDescription])
      }
      return
    }
    guard finished else {
      log.debug("Loading the image has been canceled")
      return
    }

    // Create an SDAnimatedImage if needed then handle the image
    if let image = createAnimatedIfNeeded(image: image, data: data) {
      onLoad([
        "cacheType": cacheTypeToString(cacheType),
        "source": [
          "url": imageUrl?.absoluteString,
          "width": image.size.width,
          "height": image.size.height,
          "mediaType": imageFormatToMediaType(image.sd_imageFormat),
          "isAnimated": image.sd_isAnimated ?? false
        ]
      ])

      let scale = window?.screen.scale ?? UIScreen.main.scale
      let idealSize = idealSize(
        contentPixelSize: image.size * image.scale,
        containerSize: frame.size,
        scale: scale,
        contentFit: contentFit
      ).rounded(.up)

      let aspectRatio = image.size.width / image.size.height
      // Find an intrinsic size greater than the display current size of the image.
      // This allows us to keep the image without resizes for longer when the container size changes.
      let intrinsicSize = closestIntrinsicSize(intrinsicSizes: intrinsicSizes, displaySize: idealSize, aspectRatio: aspectRatio)

      Task {
        var image = await processImage(image, idealSize: intrinsicSize, scale: scale)
        if var imageToBlur = image, blurRadius > 0 {
          unblurredImage = image
          image = await blurImage(image: imageToBlur)
        } else {
          unblurredImage = nil
        }
        applyContentPosition(contentSize: idealSize, containerSize: frame.size)
        renderImage(image)
      }
    } else {
      displayPlaceholderIfNecessary()
    }
  }

  public func reloadCurrentImage() {
    let scale = window?.screen.scale ?? UIScreen.main.scale
    guard var currentImage = sdImageView.image else {
      displayPlaceholderIfNecessary()
      return
    }
    let idealSize = idealSize(
      contentPixelSize: currentImage.size * currentImage.scale,
      containerSize: frame.size,
      scale: scale,
      contentFit: contentFit
    ).rounded(.up)

    applyContentPosition(contentSize: idealSize, containerSize: frame.size)
    if reloadType == .blur {
      Task {
        let blurredImage = await blurImage(image: unblurredImage ?? currentImage)
        renderImage(blurredImage)
      }
    } else {
      renderImage(currentImage)
    }
  }

  // MARK: - Placeholder

  /**
   A list of sources that the placeholder can be loaded from.
   */
  var placeholderSources: [ImageSource] = [] {
    didSet {
      loadPlaceholderIfNecessary()
    }
  }

  /**
   A placeholder image to use when the proper image is unset.
   */
  var placeholderImage: UIImage?

  /**
   Content fit for the placeholder. `scale-down` seems to be the best choice for spinners
   and that the placeholders are usually smaller than the proper image, but it doesn't
   apply to blurhash that by default could use the same fitting as the proper image.
   */
  var placeholderContentFit: ContentFit = .scaleDown

  /**
   Same as `bestSource`, but for placeholders.
   */
  var bestPlaceholder: ImageSource? {
    return getBestSource(from: placeholderSources, forSize: bounds.size, scale: screenScale) ?? placeholderSources.first
  }

  /**
   Loads a placeholder from the best source provided in `placeholder` prop.
   A placeholder should be a local asset to have more time to show before the proper image is loaded,
   but remote assets are also supported – for the bundler and to cache them on the disk to load faster next time.
   - Note: Placeholders are not being resized nor transformed, so try to keep them small.
   */
  func loadPlaceholderIfNecessary() {
    // Exit early if placeholder is not set or there is already an image attached to the view.
    // The placeholder is only used until the first image is loaded.
    guard let placeholder = bestPlaceholder, isViewEmpty || !hasAnySource else {
      return
    }
    var context = SDWebImageContext()
    let isPlaceholderHash = placeholder.isBlurhash || placeholder.isThumbhash

    context[.imageScaleFactor] = placeholder.scale
    context[.cacheKeyFilter] = createCacheKeyFilter(placeholder.cacheKey)

    // Cache placeholders on the disk. Should we let the user choose whether
    // to cache them or apply the same policy as with the proper image?
    // Basically they are also cached in memory as the `placeholderImage` property,
    // so just `disk` policy sounds like a good idea.
    context[.queryCacheType] = SDImageCacheType.disk.rawValue
    context[.storeCacheType] = SDImageCacheType.disk.rawValue

    // Some loaders (e.g. blurhash) need access to the source.
    context[ImageView.contextSourceKey] = placeholder

    imageManager.loadImage(with: placeholder.uri, context: context, progress: nil) { [weak self] placeholder, _, _, _, finished, _ in
      guard let self = self, let placeholder = placeholder, finished else {
        return
      }
      self.placeholderImage = placeholder
      self.placeholderContentFit = isPlaceholderHash ? self.contentFit : self.placeholderContentFit
      self.displayPlaceholderIfNecessary()
    }
  }

  /**
   Displays a placeholder if necessary – the placeholder can only be displayed when no image has been displayed yet or the sources are unset.
   */
  private func displayPlaceholderIfNecessary() {
    guard isViewEmpty || !hasAnySource, let placeholder = placeholderImage else {
      return
    }
    setImage(placeholder, contentFit: placeholderContentFit, isPlaceholder: true)
  }

  // MARK: - Processing

  private func createTransformPipeline() -> SDImagePipelineTransformer {
    let transformers: [SDImageTransformer] = [
      SDImageBlurTransformer(radius: blurRadius)
    ]
    return SDImagePipelineTransformer(transformers: transformers)
  }

  private func processImage(_ image: UIImage?, idealSize: CGSize, scale: Double) async -> UIImage? {
    guard let image = image, !bounds.isEmpty else {
      return nil
    }
    // Downscale the image only when necessary
    if allowDownscaling && shouldDownscale(image: image, toSize: idealSize, scale: scale) {
      return await resize(animatedImage: image, toSize: idealSize, scale: scale)
    }
    return image
  }

  // MARK: - Rendering

  /**
   Moves the layer on which the image is rendered to respect the `contentPosition` prop.
   */
  private func applyContentPosition(contentSize: CGSize, containerSize: CGSize) {
    let offset = contentPosition.offset(contentSize: contentSize, containerSize: containerSize)
    sdImageView.layer.frame.origin = offset
  }

  private func renderImage(_ image: UIImage?) {
    if let transition = transition, transition.duration > 0 {
      let options = transition.toAnimationOptions()
      let seconds = transition.duration / 1000

      UIView.transition(with: sdImageView, duration: seconds, options: options) { [weak self] in
        if let self = self {
          self.setImage(image, contentFit: self.contentFit, isPlaceholder: false)
        }
      }
    } else {
      setImage(image, contentFit: contentFit, isPlaceholder: false)
    }
  }

  private func setImage(_ image: UIImage?, contentFit: ContentFit, isPlaceholder: Bool) {
    sdImageView.contentMode = contentFit.toContentMode()

    if isPlaceholder {
      sdImageView.autoPlayAnimatedImage = true
    } else {
      sdImageView.autoPlayAnimatedImage = autoplay
    }

    if let imageTintColor, !isPlaceholder {
      sdImageView.tintColor = imageTintColor
      sdImageView.image = image?.withRenderingMode(.alwaysTemplate)
    } else {
      sdImageView.tintColor = nil
      sdImageView.image = image
    }

    #if !os(tvOS)
    if enableLiveTextInteraction {
      analyzeImage()
    }
    #endif
  }

  // MARK: - Helpers

  func cancelPendingOperation() {
    pendingOperation?.cancel()
    pendingOperation = nil
  }

  /**
   A scale of the screen where the view is presented,
   or the main scale if the view is not mounted yet.
   */
  var screenScale: Double {
    return window?.screen.scale as? Double ?? UIScreen.main.scale
  }

  /**
   The image source that fits best into the view bounds.
   */
  var bestSource: ImageSource? {
    return getBestSource(from: sources, forSize: bounds.size, scale: screenScale)
  }

  /**
   A bool value whether the image view doesn't render any image.
   */
  var isViewEmpty: Bool {
    return sdImageView.image == nil
  }

  /**
   A bool value whether there is any source to load from.
   */
  var hasAnySource: Bool {
    return sources?.isEmpty == false
  }

  func blurImage(image: UIImage) async -> UIImage {
    return image.sd_blurredImage(withRadius: blurRadius) ?? image
  }

  private func shouldResizeAfterBoundsUpdate(oldValue: CGRect) -> Bool {
    guard let source = bestSource else {
      return false
    }
    let scale = window?.screen.scale ?? UIScreen.main.scale
    var size = sdImageView.image?.size ?? bounds.size

    let idealSizeOld = idealSize(
      contentPixelSize: size * source.scale,
      containerSize: oldValue.size,
      scale: scale,
      contentFit: contentFit
    ).rounded(.up)

    let idealSizeNew = idealSize(
      contentPixelSize: size * source.scale,
      containerSize: bounds.size,
      scale: scale,
      contentFit: contentFit
    ).rounded(.up)

    // Reload the image when the target resolution of the image has changed due to change of view dimensions.
    let oldSize = closestIntrinsicSize(intrinsicSizes: intrinsicSizes, displaySize: idealSizeOld, aspectRatio: size.width / size.height)
    let newSize = closestIntrinsicSize(intrinsicSizes: intrinsicSizes, displaySize: idealSizeNew, aspectRatio: size.width / size.height)
    return  oldSize != newSize || (sdImageView.image == nil && pendingOperation == nil)
  }

  // The `condition` field is useful for reducing the amount of code in the didSet blocks
  private func increaseReloadComplexity(to: ReloadType, condition: Bool = true) {
    reloadType = to > reloadType && condition ? to : reloadType
  }

  // MARK: - Live Text Interaction
  #if !os(tvOS)
  @available(iOS 16.0, macCatalyst 17.0, *)
  static let imageAnalyzer = ImageAnalyzer.isSupported ? ImageAnalyzer() : nil

  var enableLiveTextInteraction: Bool = false {
    didSet {
      guard #available(iOS 16.0, macCatalyst 17.0, *), oldValue != enableLiveTextInteraction, ImageAnalyzer.isSupported else {
        return
      }
      if enableLiveTextInteraction {
        let imageAnalysisInteraction = ImageAnalysisInteraction()
        sdImageView.addInteraction(imageAnalysisInteraction)
      } else if let interaction = findImageAnalysisInteraction() {
        sdImageView.removeInteraction(interaction)
      }
    }
  }

  private func analyzeImage() {
    guard #available(iOS 16.0, macCatalyst 17.0, *), ImageAnalyzer.isSupported, let image = sdImageView.image else {
      return
    }

    Task {
      guard let imageAnalyzer = Self.imageAnalyzer, let imageAnalysisInteraction = findImageAnalysisInteraction() else {
        return
      }
      let configuration = ImageAnalyzer.Configuration([.text, .machineReadableCode])

      do {
        let imageAnalysis = try await imageAnalyzer.analyze(image, configuration: configuration)

        // Make sure the image haven't changed in the meantime.
        if image == sdImageView.image {
          imageAnalysisInteraction.analysis = imageAnalysis
          imageAnalysisInteraction.preferredInteractionTypes = .automatic
        }
      } catch {
        log.error(error)
      }
    }
  }

  @available(iOS 16.0, macCatalyst 17.0, *)
  private func findImageAnalysisInteraction() -> ImageAnalysisInteraction? {
    let interaction = sdImageView.interactions.first {
      return $0 is ImageAnalysisInteraction
    }
    return interaction as? ImageAnalysisInteraction
  }
  #endif
}<|MERGE_RESOLUTION|>--- conflicted
+++ resolved
@@ -96,15 +96,13 @@
     }
   }
 
-<<<<<<< HEAD
   var intrinsicSizes: [IntrinsicSize]? {
     didSet {
       increaseReloadComplexity(to: .full, condition: oldValue != intrinsicSizes)
     }
   }
-=======
+
   var autoplay: Bool = true
->>>>>>> 2ca91815
 
   // MARK: - Events
 
@@ -186,6 +184,7 @@
     }
 
     context[.cacheKeyFilter] = createCacheKeyFilter(source.cacheKey)
+    context[.imageTransformer] = createTransformPipeline()
 
     // Assets from the bundler have `scale` prop which needs to be passed to the context,
     // otherwise they would be saved in cache with scale = 1.0 which may result in
