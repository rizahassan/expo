--- conflicted
+++ resolved
@@ -54,18 +54,11 @@
 
       const time = startTime != null ? chalk.dim(this._getElapsedTime(startTime) + 'ms') : '';
       // iOS Bundled 150ms
-<<<<<<< HEAD
-      return (
-        color(platform + status) +
-        time +
-        chalk.reset.dim(` (${localPath} | ${progress.totalFileCount} files)`)
-=======
       const plural = progress.totalFileCount === 1 ? '' : 's';
       return (
         color(platform + status) +
         time +
         chalk.reset.dim(` ${localPath} (${progress.totalFileCount} module${plural})`)
->>>>>>> 1f7f5bbc
       );
     }
 
