--- conflicted
+++ resolved
@@ -1,12 +1,8 @@
-<<<<<<< HEAD
-'use client';
-import { Platform } from 'expo-modules-core';
-=======
 // Copyright © 2024 650 Industries.
 
 'use client';
 
->>>>>>> 4d2c67cd
+import { Platform } from 'expo-modules-core';
 import * as React from 'react';
 import { ViewProps } from 'react-native';
 
