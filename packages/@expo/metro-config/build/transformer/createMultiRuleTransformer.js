"use strict";
// Copyright 2021-present 650 Industries (Expo). All rights reserved.
var __importDefault = (this && this.__importDefault) || function (mod) {
    return (mod && mod.__esModule) ? mod : { "default": mod };
};
Object.defineProperty(exports, "__esModule", { value: true });
exports.loaders = exports.createMultiRuleTransformer = void 0;
const chalk_1 = __importDefault(require("chalk"));
const debug_1 = __importDefault(require("debug"));
const resolve_from_1 = __importDefault(require("resolve-from"));
const generateFunctionMap_1 = require("./generateFunctionMap");
const getBabelConfig_1 = require("./getBabelConfig");
const debug = (0, debug_1.default)('expo:metro:exotic-babel-transformer');
let babelCore;
function getBabelCoreFromProject(projectRoot) {
    if (babelCore)
        return babelCore;
    babelCore = require((0, resolve_from_1.default)(projectRoot, '@babel/core'));
    return babelCore;
}
let babelParser;
function getBabelParserFromProject(projectRoot) {
    if (babelParser)
        return babelParser;
    babelParser = require((0, resolve_from_1.default)(projectRoot, '@babel/parser'));
    return babelParser;
}
function sucrase(args, { transforms, }) {
    const { src, filename, options: { dev }, } = args;
    const { transform } = require('sucrase');
    const results = transform(src, {
        filePath: filename,
        production: !dev,
        transforms,
    });
    return {
        code: results.code,
        functionMap: null,
    };
}
const getExpensiveSucraseTransforms = (filename) => [
    'jsx',
    'imports',
    /\.tsx?$/.test(filename) ? 'typescript' : 'flow',
];
function parseAst(projectRoot, sourceCode) {
    const babylon = getBabelParserFromProject(projectRoot);
    return babylon.parse(sourceCode, {
        sourceType: 'unambiguous',
    });
}
/** Create a transformer that emulates Webpack's loader system. */
function createMultiRuleTransformer({ getRuleType, rules, }) {
    // const warnings: string[] = [];
    return function transform(args) {
        const { filename, options } = args;
        const OLD_BABEL_ENV = process.env.BABEL_ENV;
        process.env.BABEL_ENV = options?.dev ? 'development' : process.env.BABEL_ENV || 'production';
        try {
            const ruleType = getRuleType(args);
            for (const rule of rules) {
                // optimization for checking node modules
                if (rule.type && rule.type !== ruleType) {
                    continue;
                }
                const isMatched = typeof rule.test === 'function' ? rule.test(args) : rule.test.test(args.filename);
                if (isMatched) {
                    const results = rule.transform(args);
                    // @ts-ignore: Add extra property for testing
                    results._ruleName = rule.name;
                    // Perform a basic parse if none exists, this enables us to control the output, but only if it changed.
                    if (results.code && !results.ast) {
                        // Parse AST with babel otherwise Metro transformer will throw away the returned results.
                        results.ast = parseAst(options?.projectRoot, results.code);
                    }
                    // TODO: Suboptimal warnings
                    // if (rule.warn) {
                    //   const matchName =
                    //     filename.match(/node_modules\/((:?@[\w\d-]+\/[\w\d-]+)|(:?[\w\d-]+))\/?/)?.[1] ??
                    //     filename;
                    //   if (matchName && !warnings.includes(matchName)) {
                    //     warnings.push(matchName);
                    //     console.warn(chalk.yellow.bold`warn `, matchName);
                    //     console.warn(
                    //       chalk.yellow`untranspiled module is potentially causing bundler slowdown, using modules that support commonjs will make your dev server much faster.`
                    //     );
                    //   }
                    // }
                    return results;
                }
            }
            throw new Error('no loader rule to handle file: ' + filename);
        }
        finally {
            if (OLD_BABEL_ENV) {
                process.env.BABEL_ENV = OLD_BABEL_ENV;
            }
        }
    };
}
exports.createMultiRuleTransformer = createMultiRuleTransformer;
function app(args) {
    debug('app:', args.filename);
    const { filename, options, src, plugins } = args;
    const babelConfig = {
        // ES modules require sourceType='module' but OSS may not always want that
        sourceType: 'unambiguous',
        ...(0, getBabelConfig_1.getBabelConfig)(filename, options, plugins),
        // Variables that are exposed to the user's babel preset.
        caller: {
            name: 'metro',
            platform: options.platform,
        },
        ast: true,
    };
    // Surface a warning function so babel linters can be used.
    Object.defineProperty(babelConfig.caller, 'onWarning', {
        enumerable: false,
        writable: false,
        value: (babelConfig.caller.onWarning = function (msg) {
            // Format the file path first so users know where the warning came from.
            console.warn(chalk_1.default.bold.yellow `warn ` + args.filename);
            console.warn(msg);
        }),
    });
    const { parseSync, transformFromAstSync } = getBabelCoreFromProject(options.projectRoot);
    const sourceAst = parseSync(src, babelConfig);
    // Should never happen.
    if (!sourceAst)
        return { ast: null };
    const result = transformFromAstSync(sourceAst, src, babelConfig);
    // TODO: Disable by default
    const functionMap = (0, generateFunctionMap_1.generateFunctionMap)(sourceAst, { filename });
    // The result from `transformFromAstSync` can be null (if the file is ignored)
    if (!result) {
        return { ast: null, functionMap };
    }
    return { ast: result.ast, functionMap };
}
exports.loaders = {
    // Perform the standard, and most expensive transpilation sequence.
    app,
    // Transpile react-native with sucrase.
    reactNativeModule(args) {
        // Special file needs full transpilation.
        if (args.filename.includes('react-native/Libraries/Events/EventPolyfill.js')) {
            // Match React Native modules which use non-standard flow features, convert them using babel (most expensive).
            return app(args);
        }
        debug('rn:', args.filename);
        return sucrase(args, {
            transforms: ['jsx', 'flow', 'imports'],
        });
    },
    // Transpile expo modules with sucrase.
    expoModule(args) {
        debug('expo:', args.filename);
        // TODO: Fix all expo packages
        return sucrase(args, {
            transforms: [
                'imports',
                // TODO: fix expo-processing, expo/vector-icons
                /(expo-processing|expo\/vector-icons)/.test(args.filename) && 'jsx',
                // TODO: fix expo-asset-utils
                /(expo-asset-utils)/.test(args.filename) && 'flow',
            ].filter(Boolean),
        });
    },
    // Transpile known community modules with the most expensive sucrase
    untranspiledModule(args) {
        debug('known issues:', args.filename);
        return sucrase(args, {
            transforms: getExpensiveSucraseTransforms(args.filename),
        });
    },
    // Pass all modules through without transpiling them.
    passthroughModule(args) {
        const { filename, options, src } = args;
        debug('passthrough:', filename);
        // Perform a basic ast parse, this doesn't matter since the worker will parse and ignore anyways.
        const ast = parseAst(options.projectRoot, src);
        // TODO: Disable by default
        const functionMap = (0, generateFunctionMap_1.generateFunctionMap)(ast, { filename });
        return {
            code: src,
            functionMap,
            ast,
        };
    },
<<<<<<< HEAD
};
=======
};
//# sourceMappingURL=createMultiRuleTransformer.js.map
>>>>>>> 57989fd8
<|MERGE_RESOLUTION|>--- conflicted
+++ resolved
@@ -187,9 +187,5 @@
             ast,
         };
     },
-<<<<<<< HEAD
 };
-=======
-};
-//# sourceMappingURL=createMultiRuleTransformer.js.map
->>>>>>> 57989fd8
+//# sourceMappingURL=createMultiRuleTransformer.js.map