import { ExpoConfig } from '@expo/config';
import type { BundleOptions as MetroBundleOptions } from 'metro/src/shared/types';
import resolveFrom from 'resolve-from';

import { env } from '../../../utils/env';
import { CommandError } from '../../../utils/errors';
import { getRouterDirectoryModuleIdWithManifest } from '../metro/router';

const debug = require('debug')('expo:metro:options') as typeof console.log;

<<<<<<< HEAD
export function shouldEnableAsyncImports(projectRoot: string): boolean {
  return false;
  if (env.EXPO_NO_METRO_LAZY) {
    return false;
  }

  // `@expo/metro-runtime` includes support for the fetch + eval runtime code required
  // to support async imports. If it's not installed, we can't support async imports.
  // If it is installed, the user MUST import it somewhere in their project.
  // Expo Router automatically pulls this in, so we can check for it.
  return resolveFrom.silent(projectRoot, '@expo/metro-runtime') != null;
}
=======
export type MetroEnvironment = 'node' | 'react-server' | 'client';
>>>>>>> 1f7f5bbc

export type ExpoMetroOptions = {
  platform: string;
  mainModuleName: string;
  mode: string;
  minify?: boolean;
  environment?: MetroEnvironment;
  serializerOutput?: 'static';
  serializerIncludeMaps?: boolean;
  lazy?: boolean;
  engine?: 'hermes';
  preserveEnvVars?: boolean;
  bytecode: boolean;
  /** Enable async routes (route-based bundle splitting) in Expo Router. */
  asyncRoutes?: boolean;
  /** Module ID relative to the projectRoot for the Expo Router app directory. */
  routerRoot: string;
  baseUrl?: string;
  isExporting: boolean;
  inlineSourceMap?: boolean;

  rsc?: boolean;
  rscPath?: string;
  clientBoundaries?: string[];

  /** List of module imports to ignore when collecting dependencies. This can be used to create externals that are left in place. */
  // ignoredModules?: string[];
};

export type SerializerOptions = {
  includeSourceMaps?: boolean;
  output?: 'static';
};

export type ExpoMetroBundleOptions = MetroBundleOptions & {
  serializerOptions?: SerializerOptions;
};

<<<<<<< HEAD
=======
export function shouldEnableAsyncImports(projectRoot: string): boolean {
  if (env.EXPO_NO_METRO_LAZY) {
    return false;
  }

  // `@expo/metro-runtime` includes support for the fetch + eval runtime code required
  // to support async imports. If it's not installed, we can't support async imports.
  // If it is installed, the user MUST import it somewhere in their project.
  // Expo Router automatically pulls this in, so we can check for it.
  return resolveFrom.silent(projectRoot, '@expo/metro-runtime') != null;
}

export function isServerEnvironment(environment?: any): boolean {
  return environment === 'node' || environment === 'react-server';
}

>>>>>>> 1f7f5bbc
function withDefaults({
  mode = 'development',
  minify = mode === 'production',
  preserveEnvVars = env.EXPO_NO_CLIENT_ENV_VARS,
  lazy,
  ...props
}: ExpoMetroOptions): ExpoMetroOptions {
  if (props.bytecode) {
    if (props.platform === 'web') {
      throw new CommandError('Cannot use bytecode with the web platform');
    }
    if (props.engine !== 'hermes') {
      throw new CommandError('Bytecode is only supported with the Hermes engine');
    }
  }

  return {
    mode,
    minify,
    preserveEnvVars,
    lazy: !props.isExporting && lazy,
    ...props,
  };
}

export function getBaseUrlFromExpoConfig(exp: ExpoConfig) {
  return exp.experiments?.baseUrl?.trim().replace(/\/+$/, '') ?? '';
}

export function getRscPathFromExpoConfig(exp: ExpoConfig) {
  // @ts-expect-error: TODO: Add this setting to framework config.
  const userDefined = exp.experiments?.rscPath?.trim().replace(/^\/+/, '').replace(/\/+$/, '');

  // NOTE: Default is added here...
  return '/' + (userDefined ?? 'RSC');
}

export function getAsyncRoutesFromExpoConfig(exp: ExpoConfig, mode: string, platform: string) {
  let asyncRoutesSetting;

  if (exp.extra?.router?.asyncRoutes) {
    const asyncRoutes = exp.extra?.router?.asyncRoutes;
    if (['boolean', 'string'].includes(typeof asyncRoutes)) {
      asyncRoutesSetting = asyncRoutes;
    } else if (typeof asyncRoutes === 'object') {
      asyncRoutesSetting = asyncRoutes[platform] ?? asyncRoutes.default;
    }
  }

  return [mode, true].includes(asyncRoutesSetting);
}

export function getMetroDirectBundleOptionsForExpoConfig(
  projectRoot: string,
  exp: ExpoConfig,
  options: Omit<ExpoMetroOptions, 'baseUrl' | 'rscPath' | 'routerRoot' | 'asyncRoutes'>
): Partial<ExpoMetroBundleOptions> {
  return getMetroDirectBundleOptions({
    ...options,
    baseUrl: getBaseUrlFromExpoConfig(exp),
    rscPath: getRscPathFromExpoConfig(exp),
    routerRoot: getRouterDirectoryModuleIdWithManifest(projectRoot, exp),
    asyncRoutes: getAsyncRoutesFromExpoConfig(exp, options.mode, options.platform),
  });
}

export function getMetroDirectBundleOptions(
  options: ExpoMetroOptions
): Partial<ExpoMetroBundleOptions> {
  const {
    mainModuleName,
    platform,
    mode,
    minify,
    environment,
    serializerOutput,
    serializerIncludeMaps,
    bytecode,
    lazy,
    engine,
    preserveEnvVars,
    rsc,
    asyncRoutes,
    baseUrl,
    rscPath,
    routerRoot,
    isExporting,
    inlineSourceMap,
    clientBoundaries,
    // ignoredModules,
  } = withDefaults(options);

  const dev = mode !== 'production';
  const isHermes = engine === 'hermes';

  if (isExporting) {
    debug('Disabling lazy bundling for export build');
    options.lazy = false;
  }

  let fakeSourceUrl: string | undefined;
  let fakeSourceMapUrl: string | undefined;

  // TODO: Upstream support to Metro for passing custom serializer options.
  if (serializerIncludeMaps != null || serializerOutput != null) {
    fakeSourceUrl = new URL(
      createBundleUrlPath(options).replace(/^\//, ''),
      'http://localhost:8081'
    ).toString();
    if (serializerIncludeMaps) {
      fakeSourceMapUrl = fakeSourceUrl.replace('.bundle?', '.map?');
    }
  }

  const bundleOptions: Partial<ExpoMetroBundleOptions> = {
    platform,
    entryFile: mainModuleName,
    dev,
    minify: minify ?? !dev,
    inlineSourceMap: inlineSourceMap ?? false,
    lazy,
    unstable_transformProfile: isHermes ? 'hermes-stable' : 'default',
    customTransformOptions: {
      __proto__: null,
      engine,
      preserveEnvVars,
      asyncRoutes,
      environment,
      baseUrl,
      routerRoot,
      // ignoredModules,
      bytecode,
      rsc,
      rscPath,
      clientBoundaries,
    },
    customResolverOptions: {
      __proto__: null,
      environment,
      rsc,
      exporting: isExporting,
    },
    sourceMapUrl: fakeSourceMapUrl,
    sourceUrl: fakeSourceUrl,
    serializerOptions: {
      output: serializerOutput,
      includeSourceMaps: serializerIncludeMaps,
    },
  };

  return bundleOptions;
}

export function createBundleUrlPathFromExpoConfig(
  projectRoot: string,
  exp: ExpoConfig,
  options: Omit<ExpoMetroOptions, 'baseUrl' | 'rscPath' | 'routerRoot'>
): string {
  return createBundleUrlPath({
    ...options,
    baseUrl: getBaseUrlFromExpoConfig(exp),
    rscPath: getRscPathFromExpoConfig(exp),
    routerRoot: getRouterDirectoryModuleIdWithManifest(projectRoot, exp),
  });
}

export function createBundleUrlPath(options: ExpoMetroOptions): string {
  const {
    platform,
    mainModuleName,
    mode,
    minify,
    environment,
    serializerOutput,
    serializerIncludeMaps,
    lazy,
    bytecode,
    engine,
    preserveEnvVars,
    rsc,
    asyncRoutes,
    baseUrl,
    rscPath,
    routerRoot,
    inlineSourceMap,
    isExporting,
    clientBoundaries,
    // ignoredModules,
  } = withDefaults(options);

  const dev = String(mode !== 'production');
  const queryParams = new URLSearchParams({
    platform: encodeURIComponent(platform),
    dev,
    // TODO: Is this still needed?
    hot: String(false),
  });

  // Lazy bundling must be disabled for bundle splitting to work.
  if (!isExporting && lazy) {
    queryParams.append('lazy', String(lazy));
  }

  if (inlineSourceMap) {
    queryParams.append('inlineSourceMap', String(inlineSourceMap));
  }

  if (minify) {
    queryParams.append('minify', String(minify));
  }

  // We split bytecode from the engine since you could technically use Hermes without bytecode.
  // Hermes indicates the type of language features you want to transform out of the JS, whereas bytecode
  // indicates whether you want to use the Hermes bytecode format.
  if (engine) {
    queryParams.append('transform.engine', engine);
  }
  if (bytecode) {
    queryParams.append('transform.bytecode', String(bytecode));
  }

  if (rsc) {
    queryParams.append('transform.rsc', String(rsc));
    queryParams.append('resolver.rsc', String(rsc));
  }
  if (asyncRoutes) {
    queryParams.append('transform.asyncRoutes', String(asyncRoutes));
  }
  if (preserveEnvVars) {
    queryParams.append('transform.preserveEnvVars', String(preserveEnvVars));
  }
  // if (ignoredModules) {
  //   queryParams.append('transform.ignoredModules', JSON.stringify(ignoredModules));
  // }
  if (baseUrl) {
    queryParams.append('transform.baseUrl', baseUrl);
  }
  if (rscPath) {
    queryParams.append('transform.rscPath', rscPath);
  }
  if (clientBoundaries?.length) {
    queryParams.append('transform.clientBoundaries', JSON.stringify(clientBoundaries));
  }
  if (routerRoot != null) {
    queryParams.append('transform.routerRoot', routerRoot);
  }

  if (environment) {
    queryParams.append('resolver.environment', environment);
    queryParams.append('transform.environment', environment);
  }

  if (isExporting) {
    queryParams.append('resolver.exporting', String(isExporting));
  }

  if (serializerOutput) {
    queryParams.append('serializer.output', serializerOutput);
  }
  if (serializerIncludeMaps) {
    queryParams.append('serializer.map', String(serializerIncludeMaps));
  }

  return `/${encodeURI(mainModuleName)}.bundle?${queryParams.toString()}`;
}<|MERGE_RESOLUTION|>--- conflicted
+++ resolved
@@ -8,22 +8,7 @@
 
 const debug = require('debug')('expo:metro:options') as typeof console.log;
 
-<<<<<<< HEAD
-export function shouldEnableAsyncImports(projectRoot: string): boolean {
-  return false;
-  if (env.EXPO_NO_METRO_LAZY) {
-    return false;
-  }
-
-  // `@expo/metro-runtime` includes support for the fetch + eval runtime code required
-  // to support async imports. If it's not installed, we can't support async imports.
-  // If it is installed, the user MUST import it somewhere in their project.
-  // Expo Router automatically pulls this in, so we can check for it.
-  return resolveFrom.silent(projectRoot, '@expo/metro-runtime') != null;
-}
-=======
 export type MetroEnvironment = 'node' | 'react-server' | 'client';
->>>>>>> 1f7f5bbc
 
 export type ExpoMetroOptions = {
   platform: string;
@@ -62,9 +47,12 @@
   serializerOptions?: SerializerOptions;
 };
 
-<<<<<<< HEAD
-=======
+export function isServerEnvironment(environment?: any): boolean {
+  return environment === 'node' || environment === 'react-server';
+}
+
 export function shouldEnableAsyncImports(projectRoot: string): boolean {
+  return false;
   if (env.EXPO_NO_METRO_LAZY) {
     return false;
   }
@@ -76,11 +64,6 @@
   return resolveFrom.silent(projectRoot, '@expo/metro-runtime') != null;
 }
 
-export function isServerEnvironment(environment?: any): boolean {
-  return environment === 'node' || environment === 'react-server';
-}
-
->>>>>>> 1f7f5bbc
 function withDefaults({
   mode = 'development',
   minify = mode === 'production',
