"use strict";
Object.defineProperty(exports, "__esModule", { value: true });
exports.escapeBackticksAndOctals = exports.wrapDevelopmentCSS = exports.getHotReplaceTemplate = exports.pathToHtmlSafeName = void 0;
function pathToHtmlSafeName(path) {
    return path.replace(/[^a-zA-Z0-9_]/g, '_');
}
exports.pathToHtmlSafeName = pathToHtmlSafeName;
function getHotReplaceTemplate(id) {
    // In dev mode, we need to replace the style tag instead of appending it
    // use the path as the expo-css-hmr attribute to find the style tag
    // to replace.
    const attr = JSON.stringify(pathToHtmlSafeName(id));
    return `style.setAttribute('data-expo-css-hmr', ${attr});
  const previousStyle = document.querySelector('[data-expo-css-hmr=${attr}]');
  if (previousStyle) {
    previousStyle.parentNode.removeChild(previousStyle);
  }`;
}
exports.getHotReplaceTemplate = getHotReplaceTemplate;
function wrapDevelopmentCSS(props) {
    const withBackTicksEscaped = escapeBackticksAndOctals(props.src);
    return `(() => {
  if (typeof document === 'undefined') {
    return
  }
  const head = document.head || document.getElementsByTagName('head')[0];
  const style = document.createElement('style');
  ${getHotReplaceTemplate(props.filename)}
  style.setAttribute('data-expo-loader', 'css');
  head.appendChild(style);
  const css = \`${withBackTicksEscaped}\`;
  if (style.styleSheet){
    style.styleSheet.cssText = css;
  } else {
    style.appendChild(document.createTextNode(css));
  }
})();`;
}
exports.wrapDevelopmentCSS = wrapDevelopmentCSS;
function escapeBackticksAndOctals(str) {
    if (typeof str !== 'string') {
        return '';
    }
    return str
        .replace(/\\/g, '\\\\')
        .replace(/`/g, '\\`')
        .replace(/[\0-\7]/g, (match) => `\\0${match.charCodeAt(0).toString(8)}`);
}
<<<<<<< HEAD
exports.escapeBackticksAndOctals = escapeBackticksAndOctals;
=======
exports.escapeBackticksAndOctals = escapeBackticksAndOctals;
//# sourceMappingURL=css.js.map
>>>>>>> 57989fd8
<|MERGE_RESOLUTION|>--- conflicted
+++ resolved
@@ -46,9 +46,5 @@
         .replace(/`/g, '\\`')
         .replace(/[\0-\7]/g, (match) => `\\0${match.charCodeAt(0).toString(8)}`);
 }
-<<<<<<< HEAD
 exports.escapeBackticksAndOctals = escapeBackticksAndOctals;
-=======
-exports.escapeBackticksAndOctals = escapeBackticksAndOctals;
-//# sourceMappingURL=css.js.map
->>>>>>> 57989fd8
+//# sourceMappingURL=css.js.map