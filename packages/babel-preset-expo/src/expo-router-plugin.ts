import { ConfigAPI, NodePath, types } from '@babel/core';
import nodePath from 'path';
import resolveFrom from 'resolve-from';
import url from 'url';

import {
<<<<<<< HEAD
  getIsServer,
  getExpoRouterAbsoluteAppRoot,
  getPlatform,
  getPossibleProjectRoot,
  getServerRoot,
  getIsDev,
=======
  getAsyncRoutes,
  getExpoRouterAbsoluteAppRoot,
  getPlatform,
  getPossibleProjectRoot,
>>>>>>> eb3406cc
} from './common';

const debug = require('debug')('expo:babel:router');

function getExpoRouterAppRoot(projectRoot: string, appFolder: string) {
  // TODO: We should have cache invalidation if the expo-router/entry file location changes.
  const routerEntry = resolveFrom(projectRoot, 'expo-router/entry');

  const appRoot = nodePath.relative(nodePath.dirname(routerEntry), appFolder);

  debug('routerEntry', routerEntry, appFolder, appRoot);
  return appRoot;
}

/**
 * Inlines environment variables to configure the process:
 *
 * EXPO_PROJECT_ROOT
 * EXPO_PUBLIC_USE_STATIC
 * EXPO_ROUTER_ABS_APP_ROOT
 * EXPO_ROUTER_APP_ROOT
 * EXPO_ROUTER_IMPORT_MODE
 */
export function expoRouterBabelPlugin(api: ConfigAPI & { types: typeof types }) {
  const { types: t } = api;
  const platform = api.caller(getPlatform);
  const possibleProjectRoot = api.caller(getPossibleProjectRoot);
  const asyncRoutes = api.caller(getAsyncRoutes);
  const routerAbsoluteRoot = api.caller(getExpoRouterAbsoluteAppRoot);

  function isFirstInAssign(path: NodePath<types.MemberExpression>) {
    return types.isAssignmentExpression(path.parent) && path.parent.left === path.node;
  }

  return {
    name: 'expo-router',
    visitor: {
      MemberExpression(path: any, state: any) {
        const projectRoot = possibleProjectRoot || state.file.opts.root || '';

        if (path.get('object').matchesPattern('process.env')) {
          const key = path.toComputedKey();
          if (t.isStringLiteral(key) && !isFirstInAssign(path)) {
            // Used for log box on web.
            if (key.value.startsWith('EXPO_PROJECT_ROOT')) {
              path.replaceWith(t.stringLiteral(projectRoot));
            } else if (
              // TODO: Add cache invalidation.
              key.value.startsWith('EXPO_PUBLIC_USE_STATIC')
            ) {
              if (platform === 'web') {
                const isStatic =
                  process.env.EXPO_PUBLIC_USE_STATIC === 'true' ||
                  process.env.EXPO_PUBLIC_USE_STATIC === '1';
                path.replaceWith(t.booleanLiteral(isStatic));
              } else {
                path.replaceWith(t.booleanLiteral(false));
              }
            } else if (key.value.startsWith('EXPO_ROUTER_IMPORT_MODE')) {
              path.replaceWith(t.stringLiteral(asyncRoutes ? 'lazy' : 'sync'));
            }

            if (
              // Skip loading the app root in tests.
              // This is handled by the testing-library utils
              process.env.NODE_ENV !== 'test'
            ) {
              if (key.value.startsWith('EXPO_ROUTER_ABS_APP_ROOT')) {
                path.replaceWith(t.stringLiteral(routerAbsoluteRoot));
              } else if (key.value.startsWith('EXPO_ROUTER_APP_ROOT')) {
                path.replaceWith(
                  t.stringLiteral(getExpoRouterAppRoot(possibleProjectRoot, routerAbsoluteRoot))
                );
              }
            }
          }
        }
      },
    },
  };
}

export function expoRouterServerComponentClientReferencesPlugin(
  api: ConfigAPI & { types: typeof types }
) {
  const { types: t } = api;

  // @ts-expect-error
  const isServer = api.caller((caller) => caller?.isReactServer ?? false);
  const isDev = api.caller(getIsDev);
  const mode = isDev ? 'development' : 'production';
  const serverRoot = api.caller(getServerRoot) as string;
  return {
    name: 'expo-rsc-client-references',
    visitor: {
      // Fast cheap react optimizer
      // IfStatement(path, state) {
      //   const test = path.node.test;

      //   if (!state.file.opts.filename?.includes('react')) {
      //     return;
      //   }

      //   // Check if the test is a strict equality comparison involving process.env.NODE_ENV
      //   if (
      //     t.isBinaryExpression(test) &&
      //     test.operator === '===' &&
      //     t.isMemberExpression(test.left) &&
      //     t.isIdentifier(test.left.object, { name: 'process' }) &&
      //     t.isIdentifier(test.left.property, { name: 'env' }) &&
      //     t.isMemberExpression(test.left.object) &&
      //     t.isIdentifier(test.left.object.property, { name: 'NODE_ENV' }) &&
      //     t.isStringLiteral(test.right)
      //   ) {
      //     const envValue = test.right.value;

      //     // If the environment matches the input transform environment, replace the if statement
      //     if (envValue === mode) {
      //       if (isDev) {
      //         if (path.node.alternate) {
      //           path.replaceWith(path.node.alternate);
      //         } else {
      //           path.remove();
      //         }
      //       } else {
      //         path.replaceWith(path.node.consequent);
      //       }
      //     } else {
      //       // If it's the other condition, remove the if statement
      //       path.remove();
      //     }
      //   }
      // },

      Program(path: any, state: any) {
        const isUseClient = path.node.directives.some(
          (directive: any) => directive.value.value === 'use client'
        );
        // File starts with "use client" directive.
        if (!isUseClient) {
          // Do nothing for code that isn't marked as a client component.
          return;
        }

        const filePath = state.file.opts.filename; //nodePath.relative(serverRoot, state.file.opts.filename);
        const outputKey = url.pathToFileURL(filePath).href;

        // Collect a list of all the exports in the file.
        const exports: string[] = [];
        path.traverse({
          ExportNamedDeclaration(path: any) {
            const { node } = path;
            if (node.declaration) {
              if (t.isVariableDeclaration(node.declaration)) {
                exports.push(...node.declaration.declarations.map((decl: any) => decl.id.name));
              } else {
                exports.push(node.declaration.id.name);
              }
            } else if (node.specifiers) {
              exports.push(...node.specifiers.map((spec: any) => spec.exported.name));
            }
          },
          ExportDefaultDeclaration(path: any) {
            const { node } = path;
            if (node.declaration) {
              exports.push('default');
            }
          },
        });
        // TODO: Handle module.exports somehow...
        console.log('Client references', filePath, outputKey, exports);
        // Bundling for the RSC requests, collect the manifest as metadata.
        state.file.metadata['clientReferences'] = {
          entryPoint: outputKey,
          exports,
        };

        if (isServer) {
          // Clear the body
          path.node.body = [];
          path.node.directives = [];

          if (isUseClient) {
            // Inject the following:
            // console.log('Loaded client module proxy for', outputKey, require('react-server-dom-webpack/server'))
            path.pushContainer(
              'body',
              t.expressionStatement(
                t.callExpression(t.identifier('console.log'), [
                  t.stringLiteral('Loaded client module proxy for'),
                  t.stringLiteral(outputKey),
                  t.callExpression(t.identifier('require'), [
                    t.stringLiteral('react-server-dom-webpack/server'),
                  ]),
                ])
              )
            );

            // Inject the following:
            //
            // module.exports = require('react-server-dom-webpack/server').createClientModuleProxy(outputKey)
            path.pushContainer(
              'body',
              t.expressionStatement(
                t.assignmentExpression(
                  '=',
                  t.memberExpression(t.identifier('module'), t.identifier('exports')),
                  t.callExpression(
                    t.memberExpression(
                      t.callExpression(t.identifier('require'), [
                        t.stringLiteral('react-server-dom-webpack/server'),
                      ]),
                      t.identifier('createClientModuleProxy')
                    ),
                    [t.stringLiteral(outputKey)]
                  )
                )
              )
            );

            return;
          } else {
            // Now we'll replace all the code in the file with client references, e.g.
            // export default { $$typeof: Symbol.for("react.client.reference"), $$async: false, $$id: "${outputKey}#default", name: "default" }
            // const registerServerReference = require('react-server-dom-webpack/server').registerServerReference;
            // const createClientModuleProxy = require('react-server-dom-webpack/server').createClientModuleProxy;
            // for (const exp of exports) {
            //   if (exp === 'default') {
            //     // export default { $$typeof: Symbol.for("react.client.reference"), $$async: false, $$id: "${outputKey}#default", name: "default" }
            //     path.pushContainer(
            //       'body',
            //       t.exportDefaultDeclaration(
            //         t.objectExpression([
            //           t.objectProperty(
            //             t.identifier('$$typeof'),
            //             t.stringLiteral('react.client.reference')
            //           ),
            //           t.objectProperty(t.identifier('$$async'), t.booleanLiteral(false)),
            //           t.objectProperty(t.identifier('$$id'), t.stringLiteral(`${outputKey}#default`)),
            //           t.objectProperty(t.identifier('name'), t.stringLiteral('default')),
            //         ])
            //       )
            //     );
            //   } else {
            //     // export const ${exp} = { $$typeof: Symbol.for("react.client.reference"), $$async: false, $$id: "${outputKey}#${exp}", name: "${exp}" }
            //     path.pushContainer(
            //       'body',
            //       t.exportNamedDeclaration(
            //         t.variableDeclaration('const', [
            //           t.variableDeclarator(
            //             t.identifier(exp),
            //             t.objectExpression([
            //               t.objectProperty(
            //                 t.identifier('$$typeof'),
            //                 t.stringLiteral('react.client.reference')
            //               ),
            //               t.objectProperty(t.identifier('$$async'), t.booleanLiteral(false)),
            //               t.objectProperty(
            //                 t.identifier('$$id'),
            //                 t.stringLiteral(`${outputKey}#${exp}`)
            //               ),
            //               t.objectProperty(t.identifier('name'), t.stringLiteral(exp)),
            //             ])
            //           ),
            //         ])
            //       )
            //     );
            //   }
            // }
          }
        }
      },
    },
  };
}<|MERGE_RESOLUTION|>--- conflicted
+++ resolved
@@ -4,20 +4,15 @@
 import url from 'url';
 
 import {
-<<<<<<< HEAD
   getIsServer,
   getExpoRouterAbsoluteAppRoot,
   getPlatform,
   getPossibleProjectRoot,
   getServerRoot,
   getIsDev,
-=======
   getAsyncRoutes,
-  getExpoRouterAbsoluteAppRoot,
-  getPlatform,
-  getPossibleProjectRoot,
->>>>>>> eb3406cc
 } from './common';
+
 
 const debug = require('debug')('expo:babel:router');
 
