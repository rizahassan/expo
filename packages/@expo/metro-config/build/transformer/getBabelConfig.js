--- conflicted
+++ resolved
@@ -93,7 +93,6 @@
     if (options.inlineRequires) {
         const inlineRequiresPlugin = (0, resolve_from_1.default)(options.projectRoot, 'babel-preset-fbjs/plugins/inline-requires');
         extraPlugins.push(inlineRequiresPlugin);
-<<<<<<< HEAD
     }
     config.plugins = extraPlugins.concat(config.plugins, plugins);
     if (options.dev && options.hot) {
@@ -116,28 +115,4 @@
     return { ...babelRC, ...config };
 }
 exports.getBabelConfig = getBabelConfig;
-=======
-    }
-    config.plugins = extraPlugins.concat(config.plugins, plugins);
-    if (options.dev && options.hot) {
-        // Note: this intentionally doesn't include the path separator because
-        // I'm not sure which one it should use on Windows, and false positives
-        // are unlikely anyway. If you later decide to include the separator,
-        // don't forget that the string usually *starts* with "node_modules" so
-        // the first one often won't be there.
-        // TODO: Support monorepos
-        const mayContainEditableReactComponents = filename.indexOf('node_modules') === -1;
-        if (mayContainEditableReactComponents) {
-            if (!config.plugins) {
-                config.plugins = [];
-            }
-            // Add react refresh runtime.
-            // NOTICE: keep in sync with '@react-native/babel-preset/src/configs/hmr'.
-            config.plugins.push(resolve_from_1.default.silent(options.projectRoot, 'react-refresh/babel'));
-        }
-    }
-    return { ...babelRC, ...config };
-}
-exports.getBabelConfig = getBabelConfig;
-//# sourceMappingURL=getBabelConfig.js.map
->>>>>>> 57989fd8
+//# sourceMappingURL=getBabelConfig.js.map