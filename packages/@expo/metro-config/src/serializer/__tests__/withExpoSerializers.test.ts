import assert from 'assert';
import { Writable } from 'stream';

import { microBundle, projectRoot } from '../fork/__tests__/mini-metro';
import {
  SerialAsset,
  SerializerConfigOptions,
  SerializerPlugin,
  createSerializerFromSerialProcessors,
  withSerializerPlugins,
} from '../withExpoSerializers';
// const register = require('react-server-dom-webpack/node-register');
// register();

describe(withSerializerPlugins, () => {
  it(`executes in the expected order`, async () => {
    const customSerializer = jest.fn();

    const customProcessor = jest.fn((...res) => res);

    const config = withSerializerPlugins(
      {
        serializer: {
          customSerializer,
        },
      },
      [customProcessor as any]
    );

    const options = {
      sourceUrl: 'https://localhost:8081/index.bundle?platform=ios&dev=true&minify=false',
    };
    // @ts-expect-error
    await config.serializer.customSerializer('a', 'b', 'c', options);

    expect(customProcessor).toBeCalledWith('a', 'b', 'c', options);
    expect(customSerializer).toBeCalledWith('a', 'b', 'c', options);
  });
});

jest.mock('../exportHermes', () => {
  return {
    buildHermesBundleAsync: jest.fn(({ code, map }) => ({
      hbc: code,
      sourcemap: map,
    })),
  };
});

describe('serializes', () => {
  // General helper to reduce boilerplate
  async function serializeTo(
    options: Partial<Parameters<typeof microBundle>[0]>,
    processors: SerializerPlugin[] = [],
    configOptions: SerializerConfigOptions = {}
  ) {
    const serializer = createSerializerFromSerialProcessors(
      {
        projectRoot,
      },
      processors,
      null, // originalSerializer
      configOptions
    );

    const fs = {
      'index.js': `
        console.log("hello");
      `,
    };
    const output = (await serializer(
      ...microBundle({
        fs,
        ...options,
      })
    )) as any;
    if (options.options?.output === 'static') {
      assert('artifacts' in output && Array.isArray(output.artifacts));
      return output.artifacts as SerialAsset[];
    } else {
      return output;
    }
  }

  describe('plugin callbacks', () => {
    it(`runs plugin with static output`, async () => {
      let didPluginRun = false;
      const unstablePlugin = ({ premodules }) => {
        didPluginRun = true;
        return premodules;
      };

      await serializeTo(
        {
          options: {
            dev: false,
            platform: 'ios',
            hermes: false,
            // Source maps must be enabled otherwise the feature is disabled.
            sourceMaps: true,
            output: 'static',
          },
        },
        [], // processors
        { unstable_beforeAssetSerializationPlugins: [unstablePlugin] }
      );

      expect(didPluginRun).toBe(true);
    });
    it(`runs plugin with non-static output`, async () => {
      let didPluginRun = false;
      const unstablePlugin = ({ premodules }) => {
        didPluginRun = true;
        return premodules;
      };

      await serializeTo(
        {
          options: {
            dev: false,
            platform: 'ios',
            hermes: false,
            // Source maps must be enabled otherwise the feature is disabled.
            sourceMaps: true,
            output: undefined, // non static output
          },
        },
        [], // processors
        { unstable_beforeAssetSerializationPlugins: [unstablePlugin] }
      );

      expect(didPluginRun).toBe(true);
    });
  });

  describe('debugId', () => {
    describe('legacy serializer', () => {
      it(`serializes with debugId annotation`, async () => {
        const artifacts = await serializeTo({
          options: {
            dev: false,
            platform: 'ios',
            hermes: false,
            // Source maps must be enabled otherwise the feature is disabled.
            sourceMaps: true,
          },
        });

        if (typeof artifacts === 'string') {
          throw new Error('wrong type');
        }

        // Ensure no directive to include them is added.
        expect(artifacts.code).toMatch(
          /\/\/# sourceMappingURL=https:\/\/localhost:8081\/indedx\.bundle\?dev=false/
        );
        // Debug ID annotation is included at the end.
        expect(artifacts.code).toMatch(/\/\/# debugId=6f769d4c-1534-40a6-adc8-eaeb61664424/);

        // Test that the debugId is added to the source map and matches the annotation.
        const debugId = '6f769d4c-1534-40a6-adc8-eaeb61664424';
        expect(artifacts.code).toContain(debugId);

        expect(JSON.parse(artifacts.map)).toEqual(
          expect.objectContaining({
            debugId,
          })
        );
      });

      it(`skips debugId annotation if inline source maps are enabled`, async () => {
        const artifacts = await serializeTo({
          options: {
            dev: false,
            platform: 'android',
            hermes: false,
            // Inline source maps will disable the feature.
            inlineSourceMaps: true,
          },
        });
        if (typeof artifacts === 'string') {
          throw new Error('wrong type');
        }

        // Ensure no directive to include them is added.
        expect(artifacts.code).toMatch(/\/\/# sourceMappingURL=data:application/);
        // Debug ID annotation is NOT included at the end.
        expect(artifacts.map).not.toMatch(/\/\/# debugId=/);
      });
    });

    it(`serializes with debugId annotation`, async () => {
      const artifacts = await serializeTo({
        options: {
          dev: false,
          platform: 'web',
          hermes: false,
          output: 'static',

          // Source maps must be enabled otherwise the feature is disabled.
          sourceMaps: true,
        },
      });

      const filenames = artifacts.map(({ filename }) => filename);

      expect(filenames).toEqual([
        expect.stringMatching(/_expo\/static\/js\/web\/index-[\w\d]+\.js/),
        expect.stringMatching(/_expo\/static\/js\/web\/index-[\w\d]+\.js\.map/),
      ]);

      // Ensure no directive to include them is added.
      expect(artifacts[0].source).toMatch(
        /\/\/# sourceMappingURL=\/_expo\/static\/js\/web\/index-[\w\d]{32}\.js\.map/
      );
      // Debug ID annotation is included at the end.
      expect(artifacts[0].source).toMatch(/\/\/# debugId=431b98e2-c997-4975-a3d9-2987710abd44/);

      // Test that the debugId is added to the source map and matches the annotation.
      const debugId = '431b98e2-c997-4975-a3d9-2987710abd44';
      expect(artifacts[0].source).toContain(debugId);

      const mapArtifact = artifacts.find(({ filename }) =>
        filename.endsWith('.map')
      ) as SerialAsset;

      expect(JSON.parse(mapArtifact.source)).toEqual(
        expect.objectContaining({
          debugId,
        })
      );
    });

    it(`serializes with debugId annotation and (mock) hermes generation`, async () => {
      const artifacts = await serializeTo({
        options: {
          dev: false,
          platform: 'ios',
          hermes: true,
          output: 'static',
          // Source maps must be enabled otherwise the feature is disabled.
          sourceMaps: true,
        },
      });

      const filenames = artifacts.map(({ filename }) => filename);

      expect(filenames).toEqual([
        expect.stringMatching(/_expo\/static\/js\/ios\/index-[\w\d]+\.hbc/),
        expect.stringMatching(/_expo\/static\/js\/ios\/index-[\w\d]+\.hbc\.map/),
      ]);

      // Ensure no directive to include them is added.
      expect(artifacts[0].source).toMatch(
        /\/\/# sourceMappingURL=https:\/\/localhost:8081\/_expo\/static\/js\/ios\/index-[\w\d]{32}\.hbc\.map/
      );
      // Debug ID annotation is included at the end.
      expect(artifacts[0].source).toMatch(/\/\/# debugId=431b98e2-c997-4975-a3d9-2987710abd44/);

      // Test that the debugId is added to the source map and matches the annotation.
      const debugId = '431b98e2-c997-4975-a3d9-2987710abd44';
      expect(artifacts[0].source).toContain(debugId);

      const mapArtifact = artifacts.find(({ filename }) =>
        filename.endsWith('.hbc.map')
      ) as SerialAsset;

      expect(JSON.parse(mapArtifact.source)).toEqual(
        expect.objectContaining({
          debugId,
        })
      );
    });

    it(`skips debugId annotation if inline source maps are enabled`, async () => {
      const artifacts = await serializeTo({
        options: {
          dev: false,
          platform: 'web',
          hermes: false,
          output: 'static',
          // Inline source maps will disable the feature.
          inlineSourceMaps: true,
        },
      });

      const filenames = artifacts.map(({ filename }) => filename);

      expect(filenames).toEqual([
        expect.stringMatching(/_expo\/static\/js\/web\/index-[\w\d]+\.js/),
      ]);

      // Ensure no directive to include them is added.
      expect(artifacts[0].source).toMatch(/\/\/# sourceMappingURL=data:application/);
      // Debug ID annotation is NOT included at the end.
      expect(artifacts[0].source).not.toMatch(/\/\/# debugId=/);
    });
  });

  describe('server components', () => {
    it(`collects client references`, async () => {
      const artifacts = await serializeSplitAsync(
        {
          'index.js': `
          import "./.expo/metro/react-client-manifest.js"

          import {Foo, Bar} from './foo'
          import Baz from './baz'
        `,
          'foo.js': `
          "use client"
          
          export function Foo() {}
          export const Bar = {}
        `,
          'baz.js': `
          "use client"

          export default function Foo() {}
        `,
        },
        {
          sourceUrl: 'https://localhost:8081/index.bundle?platform=ios&dev=true&minify=false',
          preModulesFs: {
            '.expo/metro/react-client-manifest.js': `global.$$expo_rsc_manifest = {}`,
          },
        }
      );

      // expect(artifacts.map((art) => art.filename)).toMatchInlineSnapshot(`
      //   [
      //     "_expo/static/js/web/index-f0606e9a7a39437c8958b4d8e3e9ff34.js",
      //   ]
      // `);

      expect(artifacts[0].source).toMatch(/\/\* registered \*\//);

      const rscArtifact = artifacts.find((art) =>
        art.filename.includes('react-client-manifest.js')
      );

      const manifest = JSON.parse(rscArtifact.source);

      // NOTE: This is our only sanity check for the client manifest.
      expect(manifest).toEqual({
        '/baz.js#default': {
          chunks: ['TODO-PRODUCTION-CHUNK-NAMES'],
          id: '/baz.js',
          name: 'default',
        },
        '/foo.js#Bar': { chunks: ['TODO-PRODUCTION-CHUNK-NAMES'], id: '/foo.js', name: 'Bar' },
        '/foo.js#Foo': { chunks: ['TODO-PRODUCTION-CHUNK-NAMES'], id: '/foo.js', name: 'Foo' },
      });

      // renderFlight();

      artifacts.forEach((artifact) => {
        // Ensure we aren't performing the server transform.
        // TODO: idk, i'm just guessing.
        expect(artifact.source).not.toMatch(/\$\$typeof: "react\.client\.reference",/);
      });
    });

    it(`creates server renderer`, async () => {
      const artifacts = await serializeSplitAsync(
        {
          'index.js': `
          import "./.expo/metro/react-client-manifest.js"

          import {Foo, Bar} from './foo'
          import Baz from './baz'


          // const { renderToPipeableStream } = require('react-server-dom-webpack/server.node');
          export function render() {

          }
        `,
          'foo.js': `
          "use client"
          
          export function Foo() {}
          export const Bar = {}
        `,
          'baz.js': `
          "use client"

          export default function Foo() {}
        `,
        },
        {
          sourceUrl: 'https://localhost:8081/index.bundle?platform=ios&dev=true&minify=false',
          preModulesFs: {
            '.expo/metro/react-client-manifest.js': `global.$$expo_rsc_manifest = {}`,
          },
        }
      );

      // expect(artifacts.map((art) => art.filename)).toMatchInlineSnapshot(`
      //   [
      //     "_expo/static/js/web/index-f0606e9a7a39437c8958b4d8e3e9ff34.js",
      //   ]
      // `);

      expect(artifacts[0].source).toMatch(/\/\* registered \*\//);

      const rscArtifact = artifacts.find((art) =>
        art.filename.includes('react-client-manifest.js')
      );

      const manifest = JSON.parse(rscArtifact.source);

      // NOTE: This is our only sanity check for the client manifest.
      expect(manifest).toEqual({
        '/baz.js#default': {
          chunks: ['TODO-PRODUCTION-CHUNK-NAMES'],
          id: '/baz.js',
          name: 'default',
        },
        '/foo.js#Bar': { chunks: ['TODO-PRODUCTION-CHUNK-NAMES'], id: '/foo.js', name: 'Bar' },
        '/foo.js#Foo': { chunks: ['TODO-PRODUCTION-CHUNK-NAMES'], id: '/foo.js', name: 'Foo' },
      });

      // renderFlight();

      artifacts.forEach((artifact) => {
        // Ensure we aren't performing the server transform.
        // TODO: idk, i'm just guessing.
        expect(artifact.source).not.toMatch(/\$\$typeof: "react\.client\.reference",/);
      });
    });

    // RSC reference chart:
    // https://github.com/facebook/react/blob/b8be034f07e1abc59863742063f5baeff20e33fe/packages/react-server/src/ReactFlightServer.js#L650-L704
  });

  describe('source maps', () => {
    it(`serializes with source maps disabled in production using classic serializer`, async () => {
      for (const platform of ['web', 'ios']) {
        const bundle = await serializeTo({
          options: {
            dev: false,
            platform,
            hermes: false,
            // output: 'static',
            sourceMaps: false,
          },
        });

        // Ensure no directive to include them is added.
        expect(bundle.code).not.toMatch(/\/\/# sourceMappingURL=/);
      }
    });
    it(`serializes with source maps disabled in production for web`, async () => {
      const artifacts = await serializeTo({
        options: {
          dev: false,
          platform: 'web',
          hermes: false,
          output: 'static',
          sourceMaps: false,
        },
      });

      // Ensure no source maps exist
      expect(artifacts.map(({ filename }) => filename)).toEqual([
        expect.stringMatching(/_expo\/static\/js\/web\/index-[\w\d]+\.js/),
      ]);

      // Ensure no directive to include them is added.
      expect(artifacts[0].source).not.toMatch(/\/\/# sourceMappingURL=/);
    });

    it(`serializes with adjusted hbc source maps in production`, async () => {
      const artifacts = await serializeTo({
        options: {
          dev: false,
          platform: 'ios',
          hermes: true,
          output: 'static',
          sourceMaps: true,
        },
      });

      // Ensure the assets both use the .hbc extension
      expect(artifacts.map(({ filename }) => filename)).toEqual([
        expect.stringMatching(/_expo\/static\/js\/ios\/index-[\w\d]+\.hbc/),
        expect.stringMatching(/_expo\/static\/js\/ios\/index-[\w\d]+\.hbc\.map/),
      ]);

      // Ensure the annotation is included and uses the .hbc.map. We make this modification as
      // a string before passing to Hermes.
      expect(artifacts[0].source).toMatch(
        /\/\/# sourceMappingURL=https:\/\/localhost:8081\/_expo\/static\/js\/ios\/index-[\w\d]+\.hbc\.map/
      );
    });
    it(`serializes with relative base url in production`, async () => {
      const artifacts = await serializeTo({
        options: {
          dev: false,
          platform: 'ios',
          hermes: false,
          output: 'static',
          sourceMaps: true,
          baseUrl: '/subdomain/',
        },
      });

      // Ensure the assets both use the .hbc extension
      expect(artifacts.map(({ filename }) => filename)).toEqual([
        expect.stringMatching(/_expo\/static\/js\/ios\/index-[\w\d]+\.js/),
        expect.stringMatching(/_expo\/static\/js\/ios\/index-[\w\d]+\.js\.map/),
      ]);

      // Ensure the source uses the relative base URL in production to fetch maps from a non-standard hosting location.
      expect(artifacts[0].source).toMatch(
        /\/\/# sourceMappingURL=https:\/\/localhost:8081\/subdomain\/_expo\/static\/js\/ios\/index-[\w\d]+\.js\.map/
      );
    });
    it(`serializes source maps in production for web`, async () => {
      const artifacts = await serializeTo({
        options: {
          dev: false,
          platform: 'web',
          hermes: false,
          output: 'static',
          sourceMaps: true,
        },
      });

      // Ensure the assets both use the .hbc extension
      expect(artifacts.map(({ filename }) => filename)).toEqual([
        expect.stringMatching(/_expo\/static\/js\/web\/index-[\w\d]+\.js/),
        expect.stringMatching(/_expo\/static\/js\/web\/index-[\w\d]+\.js\.map/),
      ]);

      // Ensure the source uses the relative base URL in production to fetch maps from a non-standard hosting location.
      expect(artifacts[0].source).toMatch(
        /\/\/# sourceMappingURL=\/_expo\/static\/js\/web\/index-[\w\d]+\.js\.map/
      );
    });

    it(`serializes with relative base url in production for web`, async () => {
      const artifacts = await serializeTo({
        options: {
          dev: false,
          platform: 'web',
          hermes: false,
          output: 'static',
          sourceMaps: true,
          baseUrl: '/subdomain/',
        },
      });

      // Ensure the assets both use the .hbc extension
      expect(artifacts.map(({ filename }) => filename)).toEqual([
        expect.stringMatching(/_expo\/static\/js\/web\/index-[\w\d]+\.js/),
        expect.stringMatching(/_expo\/static\/js\/web\/index-[\w\d]+\.js\.map/),
      ]);

      // Ensure the source uses the relative base URL in production to fetch maps from a non-standard hosting location.
      expect(artifacts[0].source).toMatch(
        /\/\/# sourceMappingURL=\/subdomain\/_expo\/static\/js\/web\/index-[\w\d]+\.js\.map/
      );
    });

    it(`serializes with absolute base url in production`, async () => {
      const artifacts = await serializeTo({
        options: {
          dev: false,
          platform: 'ios',
          hermes: false,
          output: 'static',
          sourceMaps: true,
          baseUrl: 'https://evanbacon.dev',
        },
      });

      // Ensure the assets both use the .hbc extension
      expect(artifacts.map(({ filename }) => filename)).toEqual([
        expect.stringMatching(/_expo\/static\/js\/ios\/index-[\w\d]+\.js/),
        expect.stringMatching(/_expo\/static\/js\/ios\/index-[\w\d]+\.js\.map/),
      ]);

      // Ensure the source uses the absolute base URL in production to fetch maps from a non-standard hosting location.
      expect(artifacts[0].source).toMatch(
        /\/\/# sourceMappingURL=https:\/\/evanbacon\.dev\/_expo\/static\/js\/ios\/index-[\w\d]+\.js\.map/
      );
    });

    it(`serializes with absolute base url in production for web`, async () => {
      const artifacts = await serializeTo({
        options: {
          dev: false,
          platform: 'web',
          hermes: false,
          output: 'static',
          sourceMaps: true,
          baseUrl: 'https://evanbacon.dev',
        },
      });

      // Ensure the assets both use the .hbc extension
      expect(artifacts.map(({ filename }) => filename)).toEqual([
        expect.stringMatching(/_expo\/static\/js\/web\/index-[\w\d]+\.js/),
        expect.stringMatching(/_expo\/static\/js\/web\/index-[\w\d]+\.js\.map/),
      ]);

      // Ensure the source uses the absolute base URL in production to fetch maps from a non-standard hosting location.
      expect(artifacts[0].source).toMatch(
        /\/\/# sourceMappingURL=https:\/\/evanbacon\.dev\/_expo\/static\/js\/web\/index-[\w\d]+\.js\.map/
      );
    });

    it(`does not use hbc or adjusted source map URL in development`, async () => {
      const artifacts = await serializeTo({
        options: {
          dev: true,
          platform: 'ios',
          hermes: true,
          output: 'static',
          sourceMaps: true,
        },
      });

      expect(artifacts.map(({ filename }) => filename)).toEqual([
        expect.stringMatching(/\/app\/index\.js/),
        expect.stringMatching(/\/app\/index\.js\.map/),
      ]);

      // Ensure the absolute dev URL is being used.
      expect(artifacts[0].source).toMatch(
        `//# sourceMappingURL=https://localhost:8081/indedx.bundle?dev=false`
      );
    });
  });

  it(`passes sanity`, async () => {
    const serializer = createSerializerFromSerialProcessors(
      {
        projectRoot,
      },
      [],
      null // originalSerializer
    );

    const fs = {
      'index.js': `
        import { foo } from './foo';
        console.log(foo);
      `,
      'foo.js': `
        export const foo = 'foo';
      `,
    };

    expect((await serializer(...microBundle({ fs }))).code).toMatchInlineSnapshot(`
      "__d(function (global, _$$_REQUIRE, _$$_IMPORT_DEFAULT, _$$_IMPORT_ALL, module, exports, dependencyMap) {
        var foo = _$$_REQUIRE(dependencyMap[0], "./foo").foo;
        console.log(foo);
      },"/app/index.js",["/app/foo.js"],"index.js");
      __d(function (global, _$$_REQUIRE, _$$_IMPORT_DEFAULT, _$$_IMPORT_ALL, module, exports, dependencyMap) {
        Object.defineProperty(exports, '__esModule', {
          value: true
        });
        const foo = 'foo';
        exports.foo = foo;
      },"/app/foo.js",[],"foo.js");
      TEST_RUN_MODULE("/app/index.js");"
    `);
  });

  it(`bundles basic development native using string output`, async () => {
    const str = await serializeTo({
      options: {
        dev: true,
        hot: true,
        platform: 'ios',
        hermes: false,
        sourceMaps: false,
      },
    });
    expect(typeof str).toBe('string');
    // Ensure the module is run.
    expect(str).toMatch(/TEST_RUN_MODULE\("\/app\/index\.js"\);/);
  });
  it(`bundles basic production native using object output`, async () => {
    const bundle = await serializeTo({
      options: {
        dev: false,
        platform: 'ios',
        hermes: false,
        sourceMaps: false,
      },
    });
    expect(typeof bundle).toBe('object');
    // Ensure the module is run.
    expect(bundle.code).toMatch(/TEST_RUN_MODULE\("\/app\/index\.js"\);/);
  });

  // This is how most people will be bundling for production.
  it(`bundles basic production native with async imports`, async () => {
    const bundle = await serializeTo({
      fs: {
        'index.js': `
          import('./foo')          
        `,
        'foo.js': `
          export const foo = 'foo';
        `,
      },
      options: {
        dev: false,
        platform: 'ios',
        hermes: false,
        sourceMaps: false,
      },
    });
    expect(typeof bundle).toBe('object');
    // Ensure the module is run.
    expect(bundle.code).toMatch(/TEST_RUN_MODULE\("\/app\/index\.js"\);/);
    expect(bundle.code).toMatch(/expo-mock\/async-require/);
    expect(bundle.map).toMatch(/debugId/);
  });

  // Serialize to a split bundle
  async function serializeSplitAsync(fs: Record<string, string>) {
    return await serializeTo({
      fs,
      options: { platform: 'web', dev: false, output: 'static' },
    });
  }

  it(`bundle splits an async import`, async () => {
    const artifacts = await serializeSplitAsync({
      'index.js': `
          import('./foo')
        `,
      'foo.js': `
          export const foo = 'foo';
        `,
    });

    expect(artifacts.map((art) => art.filename)).toMatchInlineSnapshot(`
      [
        "_expo/static/js/web/index-f0606e9a7a39437c8958b4d8e3e9ff34.js",
        "_expo/static/js/web/foo-c054379d08b2cfa157d6fc1caa8f4802.js",
      ]
    `);

    expect(artifacts).toMatchInlineSnapshot(`
      [
        {
          "filename": "_expo/static/js/web/index-f0606e9a7a39437c8958b4d8e3e9ff34.js",
          "metadata": {
            "isAsync": false,
            "modulePaths": [
              "/app/index.js",
            ],
            "requires": [],
          },
          "originFilename": "index.js",
          "source": "__d(function (global, _$$_REQUIRE, _$$_IMPORT_DEFAULT, _$$_IMPORT_ALL, module, exports, dependencyMap) {
        _$$_REQUIRE(dependencyMap[1], "expo-mock/async-require")(dependencyMap[0], dependencyMap.paths, "./foo");
      },"/app/index.js",{"0":"/app/foo.js","1":"/app/node_modules/expo-mock/async-require/index.js","paths":{"/app/foo.js":"/_expo/static/js/web/foo-c054379d08b2cfa157d6fc1caa8f4802.js"}});
      TEST_RUN_MODULE("/app/index.js");",
          "type": "js",
        },
        {
          "filename": "_expo/static/js/web/foo-c054379d08b2cfa157d6fc1caa8f4802.js",
          "metadata": {
            "isAsync": true,
            "modulePaths": [
              "/app/foo.js",
            ],
            "requires": [],
          },
          "originFilename": "foo.js",
          "source": "__d(function (global, _$$_REQUIRE, _$$_IMPORT_DEFAULT, _$$_IMPORT_ALL, module, exports, dependencyMap) {
        Object.defineProperty(exports, '__esModule', {
          value: true
        });
        const foo = 'foo';
        exports.foo = foo;
      },"/app/foo.js",[]);",
          "type": "js",
        },
      ]
    `);

    // Split bundle
    expect(artifacts.length).toBe(2);
    expect(artifacts[1].metadata).toEqual({
      isAsync: true,
      modulePaths: ['/app/foo.js'],
      requires: [],
    });
  });

  it(`bundle splits an async import with parentheses in the name`, async () => {
    const artifacts = await serializeSplitAsync({
      'index.js': `
          import('./(foo)/index.js')
          import('./[foo].js')
          import('./{foo}.js')
          import('./+foo.js')
        `,
      '[foo].js': '//',
      '{foo}.js': '//',
      '+foo.js': '//',
      '(foo)/index.js': `
          export const foo = 'foo';
        `,
    });

    expect(artifacts.map((art) => art.filename)).toEqual([
      '_expo/static/js/web/index-7dc6e73b19cad01f360b7d820c351f6c.js',
      '_expo/static/js/web/index-c054379d08b2cfa157d6fc1caa8f4802.js',
      '_expo/static/js/web/[foo]-8da94e949dff8f4bf13e6e6c77d68d3f.js',
      '_expo/static/js/web/{foo}-8da94e949dff8f4bf13e6e6c77d68d3f.js',
      '_expo/static/js/web/+foo-8da94e949dff8f4bf13e6e6c77d68d3f.js',
    ]);

    // Split bundle
    expect(artifacts.length).toBe(5);
    expect(artifacts[1].metadata).toEqual({
      isAsync: true,
      modulePaths: ['/app/(foo)/index.js'],
      requires: [],
    });
  });

  it(`imports async bundles in second module`, async () => {
    const artifacts = await serializeSplitAsync({
      'index.js': `
          import "./two"
        `,
      'two.js': `
          import('./foo')
        `,
      'foo.js': `
          export const foo = 'foo';
        `,
    });

    expect(artifacts.map((art) => art.filename)).toMatchInlineSnapshot(`
      [
        "_expo/static/js/web/index-b0f278bb5fc494c16eecc93bd05c55c6.js",
        "_expo/static/js/web/foo-c054379d08b2cfa157d6fc1caa8f4802.js",
      ]
    `);

    expect(artifacts).toMatchInlineSnapshot(`
      [
        {
          "filename": "_expo/static/js/web/index-b0f278bb5fc494c16eecc93bd05c55c6.js",
          "metadata": {
            "isAsync": false,
            "modulePaths": [
              "/app/index.js",
              "/app/two.js",
            ],
            "requires": [],
          },
          "originFilename": "index.js",
          "source": "__d(function (global, _$$_REQUIRE, _$$_IMPORT_DEFAULT, _$$_IMPORT_ALL, module, exports, dependencyMap) {
        _$$_REQUIRE(dependencyMap[0], "./two");
      },"/app/index.js",["/app/two.js"]);
      __d(function (global, _$$_REQUIRE, _$$_IMPORT_DEFAULT, _$$_IMPORT_ALL, module, exports, dependencyMap) {
        _$$_REQUIRE(dependencyMap[1], "expo-mock/async-require")(dependencyMap[0], dependencyMap.paths, "./foo");
      },"/app/two.js",{"0":"/app/foo.js","1":"/app/node_modules/expo-mock/async-require/index.js","paths":{"/app/foo.js":"/_expo/static/js/web/foo-c054379d08b2cfa157d6fc1caa8f4802.js"}});
      TEST_RUN_MODULE("/app/index.js");",
          "type": "js",
        },
        {
          "filename": "_expo/static/js/web/foo-c054379d08b2cfa157d6fc1caa8f4802.js",
          "metadata": {
            "isAsync": true,
            "modulePaths": [
              "/app/foo.js",
            ],
            "requires": [],
          },
          "originFilename": "foo.js",
          "source": "__d(function (global, _$$_REQUIRE, _$$_IMPORT_DEFAULT, _$$_IMPORT_ALL, module, exports, dependencyMap) {
        Object.defineProperty(exports, '__esModule', {
          value: true
        });
        const foo = 'foo';
        exports.foo = foo;
      },"/app/foo.js",[]);",
          "type": "js",
        },
      ]
    `);

    // Split bundle
    expect(artifacts.length).toBe(2);
    expect(artifacts[1].metadata).toEqual({
      isAsync: true,
      modulePaths: ['/app/foo.js'],
      requires: [],
    });
  });

  // NOTE: This has been disabled pending a shared runtime chunk.
  it(`dedupes shared module in async imports`, async () => {
    const artifacts = await serializeSplitAsync({
      'index.js': `
          import('./math');
          import('./shapes');
        `,
      'math.js': `
        import './colors';
          export const add = 'add';
        `,
      'shapes.js': `
      import './colors';
          export const square = 'square';
        `,
      'colors.js': `
          export const orange = 'orange';
        `,
    });

    expect(artifacts.map((art) => art.filename)).toMatchInlineSnapshot(`
      [
        "_expo/static/js/web/index-bd9fb82a51c035b74188cf502f39f808.js",
        "_expo/static/js/web/math-b278c4815cd8b12f59e193dbc2a4d19b.js",
        "_expo/static/js/web/shapes-405334a7946b0b9fb76331cda92fa85a.js",
      ]
    `);

    expect(artifacts).toMatchInlineSnapshot(`
      [
        {
          "filename": "_expo/static/js/web/index-bd9fb82a51c035b74188cf502f39f808.js",
          "metadata": {
            "isAsync": false,
            "modulePaths": [
              "/app/index.js",
              "/app/colors.js",
            ],
            "requires": [],
          },
          "originFilename": "index.js",
          "source": "__d(function (global, _$$_REQUIRE, _$$_IMPORT_DEFAULT, _$$_IMPORT_ALL, module, exports, dependencyMap) {
        _$$_REQUIRE(dependencyMap[1], "expo-mock/async-require")(dependencyMap[0], dependencyMap.paths, "./math");
        _$$_REQUIRE(dependencyMap[1], "expo-mock/async-require")(dependencyMap[2], dependencyMap.paths, "./shapes");
      },"/app/index.js",{"0":"/app/math.js","1":"/app/node_modules/expo-mock/async-require/index.js","2":"/app/shapes.js","paths":{"/app/math.js":"/_expo/static/js/web/math-b278c4815cd8b12f59e193dbc2a4d19b.js","/app/shapes.js":"/_expo/static/js/web/shapes-405334a7946b0b9fb76331cda92fa85a.js"}});
      __d(function (global, _$$_REQUIRE, _$$_IMPORT_DEFAULT, _$$_IMPORT_ALL, module, exports, dependencyMap) {
        Object.defineProperty(exports, '__esModule', {
          value: true
        });
        const orange = 'orange';
        exports.orange = orange;
      },"/app/colors.js",[]);
      TEST_RUN_MODULE("/app/index.js");",
          "type": "js",
        },
        {
          "filename": "_expo/static/js/web/math-b278c4815cd8b12f59e193dbc2a4d19b.js",
          "metadata": {
            "isAsync": true,
            "modulePaths": [
              "/app/math.js",
            ],
            "requires": [],
          },
          "originFilename": "math.js",
          "source": "__d(function (global, _$$_REQUIRE, _$$_IMPORT_DEFAULT, _$$_IMPORT_ALL, module, exports, dependencyMap) {
        Object.defineProperty(exports, '__esModule', {
          value: true
        });
        _$$_REQUIRE(dependencyMap[0], "./colors");
        const add = 'add';
        exports.add = add;
      },"/app/math.js",["/app/colors.js"]);",
          "type": "js",
        },
        {
          "filename": "_expo/static/js/web/shapes-405334a7946b0b9fb76331cda92fa85a.js",
          "metadata": {
            "isAsync": true,
            "modulePaths": [
              "/app/shapes.js",
            ],
            "requires": [],
          },
          "originFilename": "shapes.js",
          "source": "__d(function (global, _$$_REQUIRE, _$$_IMPORT_DEFAULT, _$$_IMPORT_ALL, module, exports, dependencyMap) {
        Object.defineProperty(exports, '__esModule', {
          value: true
        });
        _$$_REQUIRE(dependencyMap[0], "./colors");
        const square = 'square';
        exports.square = square;
      },"/app/shapes.js",["/app/colors.js"]);",
          "type": "js",
        },
      ]
    `);

    // Split bundle
    expect(artifacts.length).toBe(3);
    expect(artifacts[1].metadata).toEqual({
      isAsync: true,
      modulePaths: ['/app/math.js'],
      requires: [],
    });
    expect(artifacts[2].metadata).toEqual({
      isAsync: true,
      modulePaths: ['/app/shapes.js'],
      requires: [],
    });

    // // The shared sync import is deduped and added to a common chunk.
    // // This will be loaded in the index.html before the other bundles.
    // expect(artifacts[3].filename).toEqual(
    //   expect.stringMatching(/_expo\/static\/js\/web\/colors-.*\.js/)
    // );
    // expect(artifacts[3].metadata).toEqual({
    //   isAsync: false,
    //   modulePaths: ['/app/colors.js'],
    //   requires: [],
    // });
    // // Ensure the dedupe chunk isn't run, just loaded.
    // expect(artifacts[3].source).not.toMatch(/TEST_RUN_MODULE/);
<<<<<<< HEAD
  }); */
});

const { renderToPipeableStream } = require('react-server-dom-webpack/server.node');

async function renderFlight(component: React.ReactNode, moduleMap: any) {
  const rsc = renderToPipeableStream(component, moduleMap);

  const rscStream = new ReadableStream({
    start(controller) {
      rsc.pipe(
        new Writable({
          write(chunk, encoding, callback) {
            controller.enqueue(chunk);
            callback();
          },
          destroy(error, callback) {
            if (error) {
              controller.error(error);
            } else {
              controller.close();
            }
            callback(error);
          },
        })
      );
    },
  });

  const res = await rscStream.getReader().read();
  return res.value.toString().trim();
}
=======
  });
});
>>>>>>> 6961e352
<|MERGE_RESOLUTION|>--- conflicted
+++ resolved
@@ -1026,8 +1026,7 @@
     // });
     // // Ensure the dedupe chunk isn't run, just loaded.
     // expect(artifacts[3].source).not.toMatch(/TEST_RUN_MODULE/);
-<<<<<<< HEAD
-  }); */
+  });
 });
 
 const { renderToPipeableStream } = require('react-server-dom-webpack/server.node');
@@ -1058,8 +1057,4 @@
 
   const res = await rscStream.getReader().read();
   return res.value.toString().trim();
-}
-=======
-  });
-});
->>>>>>> 6961e352
+}