--- conflicted
+++ resolved
@@ -28,9 +28,5 @@
         }),
     ]);
 }
-<<<<<<< HEAD
 exports.processModules = processModules;
-=======
-exports.processModules = processModules;
-//# sourceMappingURL=processModules.js.map
->>>>>>> 57989fd8
+//# sourceMappingURL=processModules.js.map