--- conflicted
+++ resolved
@@ -32,24 +32,17 @@
   lazy?: boolean;
   engine?: 'hermes';
   preserveEnvVars?: boolean;
-<<<<<<< HEAD
-  rsc?: boolean;
-  asyncRoutes?: boolean;
-
-  baseUrl?: string;
-  rscPath?: string;
-  isExporting: boolean;
-=======
   bytecode: boolean;
   /** Enable async routes (route-based bundle splitting) in Expo Router. */
   asyncRoutes?: boolean;
->>>>>>> 8cc11815
   /** Module ID relative to the projectRoot for the Expo Router app directory. */
   routerRoot: string;
   baseUrl?: string;
   isExporting: boolean;
   inlineSourceMap?: boolean;
 
+  rsc?: boolean;
+  rscPath?: string;
   clientBoundaries?: string[];
 
   /** List of module imports to ignore when collecting dependencies. This can be used to create externals that are left in place. */
@@ -188,18 +181,15 @@
       __proto__: null,
       engine,
       preserveEnvVars,
-      rsc,
       asyncRoutes,
       environment,
       baseUrl,
+      routerRoot,
+      // ignoredModules,
+      bytecode,
+      rsc,
       rscPath,
-      routerRoot,
-<<<<<<< HEAD
       clientBoundaries,
-      // ignoredModules,
-=======
-      bytecode,
->>>>>>> 8cc11815
     },
     customResolverOptions: {
       __proto__: null,
