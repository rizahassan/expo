<<<<<<< HEAD
=======
// Copyright © 2024 650 Industries.
>>>>>>> 4d2c67cd
'use client';
import { useCallback, useEffect, useRef, useState } from 'react';
/**
 * Get or request permission for protected functionality within the app.
 * It uses separate permission requesters to interact with a single permission.
 * By default, the hook will only retrieve the permission status.
 */
function usePermission(methods, options) {
    const isMounted = useRef(true);
    const [status, setStatus] = useState(null);
    const { get = true, request = false, ...permissionOptions } = options || {};
    const getPermission = useCallback(async () => {
        const response = await methods.getMethod(Object.keys(permissionOptions).length > 0 ? permissionOptions : undefined);
        if (isMounted.current)
            setStatus(response);
        return response;
    }, [methods.getMethod]);
    const requestPermission = useCallback(async () => {
        const response = await methods.requestMethod(Object.keys(permissionOptions).length > 0 ? permissionOptions : undefined);
        if (isMounted.current)
            setStatus(response);
        return response;
    }, [methods.requestMethod]);
    useEffect(function runMethods() {
        if (request)
            requestPermission();
        if (!request && get)
            getPermission();
    }, [get, request, requestPermission, getPermission]);
    // Workaround for unmounting components receiving state updates
    useEffect(function didMount() {
        isMounted.current = true;
        return () => {
            isMounted.current = false;
        };
    }, []);
    return [status, requestPermission, getPermission];
}
/**
 * Create a new permission hook with the permission methods built-in.
 * This can be used to quickly create specific permission hooks in every module.
 */
export function createPermissionHook(methods) {
    return (options) => usePermission(methods, options);
}
//# sourceMappingURL=PermissionsHook.js.map<|MERGE_RESOLUTION|>--- conflicted
+++ resolved
@@ -1,7 +1,4 @@
-<<<<<<< HEAD
-=======
 // Copyright © 2024 650 Industries.
->>>>>>> 4d2c67cd
 'use client';
 import { useCallback, useEffect, useRef, useState } from 'react';
 /**
